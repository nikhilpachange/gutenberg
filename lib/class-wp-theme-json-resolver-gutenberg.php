<?php
/**
 * WP_Theme_JSON_Resolver class
 *
 * @package gutenberg
 * @since 5.8.0
 */

/**
 * Class that abstracts the processing of the different data sources
 * for site-level config and offers an API to work with them.
 *
 * This class is for internal core usage and is not supposed to be used by extenders (plugins and/or themes).
 * This is a low-level API that may need to do breaking changes. Please,
 * use gutenberg_get_global_settings, gutenberg_get_global_styles, and gutenberg_get_global_stylesheet instead.
 *
 * @access private
 */
#[AllowDynamicProperties]
class WP_Theme_JSON_Resolver_Gutenberg {

	/**
	 * Container for keep track of registered blocks.
	 *
	 * @since 6.1.0
	 * @var array
	 */
	protected static $blocks_cache = array(
		'core'   => array(),
		'blocks' => array(),
		'theme'  => array(),
		'user'   => array(),
	);

	/**
	 * Container for data coming from core.
	 *
	 * @since 5.8.0
	 * @var WP_Theme_JSON
	 */
	protected static $core = null;

	/**
	 * Container for data coming from the blocks.
	 *
	 * @since 6.1.0
	 * @var WP_Theme_JSON
	 */
	protected static $blocks = null;

	/**
	 * Container for data coming from the theme.
	 *
	 * @since 5.8.0
	 * @var WP_Theme_JSON
	 */
	protected static $theme = null;

	/**
	 * Container for data coming from the user.
	 *
	 * @since 5.9.0
	 * @var WP_Theme_JSON
	 */
	protected static $user = null;

	/**
	 * Stores the ID of the custom post type
	 * that holds the user data.
	 *
	 * @since 5.9.0
	 * @var int
	 */
	protected static $user_custom_post_type_id = null;

	/**
	 * Container to keep loaded i18n schema for `theme.json`.
	 *
	 * @since 5.8.0 As `$theme_json_i18n`.
	 * @since 5.9.0 Renamed from `$theme_json_i18n` to `$i18n_schema`.
	 * @var array
	 */
	protected static $i18n_schema = null;

	/**
	 * `theme.json` file cache.
	 *
	 * @since 6.1.0
	 * @var array
	 */
	protected static $theme_json_file_cache = array();

	/**
	 * Processes a file that adheres to the theme.json schema
	 * and returns an array with its contents, or a void array if none found.
	 *
	 * @since 5.8.0
	 * @since 6.1.0 Added caching.
	 *
	 * @param string $file_path Path to file. Empty if no file.
	 * @return array Contents that adhere to the theme.json schema.
	 */
	protected static function read_json_file( $file_path ) {
		if ( $file_path ) {
			if ( array_key_exists( $file_path, static::$theme_json_file_cache ) ) {
				return static::$theme_json_file_cache[ $file_path ];
			}

			$decoded_file = wp_json_file_decode( $file_path, array( 'associative' => true ) );
			if ( is_array( $decoded_file ) ) {
				static::$theme_json_file_cache[ $file_path ] = $decoded_file;
				return static::$theme_json_file_cache[ $file_path ];
			}
		}

		return array();
	}

	/**
	 * Returns a data structure used in theme.json translation.
	 *
	 * @since 5.8.0
	 * @deprecated 5.9.0
	 *
	 * @return array An array of theme.json fields that are translatable and the keys that are translatable.
	 */
	public static function get_fields_to_translate() {
		_deprecated_function( __METHOD__, '5.9.0' );
		return array();
	}

	/**
	 * Given a theme.json structure modifies it in place to update certain values
	 * by its translated strings according to the language set by the user.
	 *
	 * @since 5.8.0
	 *
	 * @param array  $theme_json The theme.json to translate.
	 * @param string $domain     Optional. Text domain. Unique identifier for retrieving translated strings.
	 *                           Default 'default'.
	 * @return array Returns the modified $theme_json_structure.
	 */
	protected static function translate( $theme_json, $domain = 'default' ) {
		if ( null === static::$i18n_schema ) {
			$i18n_schema         = wp_json_file_decode( __DIR__ . '/theme-i18n.json' );
			static::$i18n_schema = null === $i18n_schema ? array() : $i18n_schema;
		}

		return translate_settings_using_i18n_schema( static::$i18n_schema, $theme_json, $domain );
	}

	/**
	 * Returns core's origin config.
	 *
	 * @since 5.8.0
	 *
	 * @return WP_Theme_JSON Entity that holds core data.
	 */
	public static function get_core_data() {
		if ( null !== static::$core && static::has_same_registered_blocks( 'core' ) ) {
			return static::$core;
		}

		$config = static::read_json_file( __DIR__ . '/theme.json' );
		$config = static::translate( $config );

		/**
		 * Filters the default data provided by WordPress for global styles & settings.
		 *
		 * @since 6.1.0
		 *
		 * @param WP_Theme_JSON_Data Class to access and update the underlying data.
		 */
		$theme_json   = apply_filters( 'wp_theme_json_data_default', new WP_Theme_JSON_Data_Gutenberg( $config, 'default' ) );
		$config       = $theme_json->get_data();
		static::$core = new WP_Theme_JSON_Gutenberg( $config, 'default' );

		return static::$core;
	}

	/**
	 * Checks whether the registered blocks were already processed for this origin.
	 *
	 * @since 6.1.0
	 *
	 * @param string $origin Data source for which to cache the blocks.
	 *                       Valid values are 'core', 'blocks', 'theme', and 'user'.
	 * @return bool True on success, false otherwise.
	 */
	protected static function has_same_registered_blocks( $origin ) {
		// Bail out if the origin is invalid.
		if ( ! isset( static::$blocks_cache[ $origin ] ) ) {
			return false;
		}

		$registry = WP_Block_Type_Registry::get_instance();
		$blocks   = $registry->get_all_registered();

		// Is there metadata for all currently registered blocks?
		$block_diff = array_diff_key( $blocks, static::$blocks_cache[ $origin ] );
		if ( empty( $block_diff ) ) {
			return true;
		}

		foreach ( $blocks as $block_name => $block_type ) {
			static::$blocks_cache[ $origin ][ $block_name ] = true;
		}

		return false;
	}

	/**
	 * Returns the theme's data.
	 *
	 * Data from theme.json will be backfilled from existing
	 * theme supports, if any. Note that if the same data
	 * is present in theme.json and in theme supports,
	 * the theme.json takes precedence.
	 *
	 * @since 5.8.0
	 * @since 5.9.0 Theme supports have been inlined and the `$theme_support_data` argument removed.
	 * @since 6.0.0 Added an `$options` parameter to allow the theme data to be returned without theme supports.
	 *
	 * @param array $deprecated Deprecated. Not used.
	 * @param array $options {
	 *     Options arguments.
	 *
	 *     @type bool $with_supports Whether to include theme supports in the data. Default true.
	 * }
	 * @return WP_Theme_JSON Entity that holds theme data.
	 */
	public static function get_theme_data( $deprecated = array(), $options = array() ) {
		if ( ! empty( $deprecated ) ) {
			_deprecated_argument( __METHOD__, '5.9.0' );
		}

		$options = wp_parse_args( $options, array( 'with_supports' => true ) );

		if ( null === static::$theme || ! static::has_same_registered_blocks( 'theme' ) ) {
			$theme_json_file = static::get_file_path_from_theme( 'theme.json' );
			$wp_theme        = wp_get_theme();
			if ( '' !== $theme_json_file ) {
				$theme_json_data = static::read_json_file( $theme_json_file );
				$theme_json_data = static::translate( $theme_json_data, $wp_theme->get( 'TextDomain' ) );
			} else {
				$theme_json_data = array();
			}

			/**
			 * Filters the data provided by the theme for global styles and settings.
			 *
			 * @since 6.1.0
			 *
			 * @param WP_Theme_JSON_Data Class to access and update the underlying data.
			 */
			$theme_json      = apply_filters( 'wp_theme_json_data_theme', new WP_Theme_JSON_Data_Gutenberg( $theme_json_data, 'theme' ) );
			$theme_json_data = $theme_json->get_data();
			static::$theme   = new WP_Theme_JSON_Gutenberg( $theme_json_data );

			if ( $wp_theme->parent() ) {
				// Get parent theme.json.
				$parent_theme_json_file = static::get_file_path_from_theme( 'theme.json', true );
				if ( '' !== $parent_theme_json_file ) {
					$parent_theme_json_data = static::read_json_file( $parent_theme_json_file );
					$parent_theme_json_data = static::translate( $parent_theme_json_data, $wp_theme->parent()->get( 'TextDomain' ) );
					$parent_theme           = new WP_Theme_JSON_Gutenberg( $parent_theme_json_data );

					/*
					 * Merge the child theme.json into the parent theme.json.
					 * The child theme takes precedence over the parent.
					 */
					$parent_theme->merge( static::$theme );
					static::$theme = $parent_theme;
				}
			}

			// BEGIN OF EXPERIMENTAL CODE. Not to backport to core.
			static::$theme = gutenberg_add_registered_fonts_to_theme_json( static::$theme );
			// END OF EXPERIMENTAL CODE.

		}

		if ( ! $options['with_supports'] ) {
			return static::$theme;
		}

		/*
		 * We want the presets and settings declared in theme.json
		 * to override the ones declared via theme supports.
		 * So we take theme supports, transform it to theme.json shape
		 * and merge the static::$theme upon that.
		 */
		$theme_support_data = WP_Theme_JSON_Gutenberg::get_from_editor_settings( get_classic_theme_supports_block_editor_settings() );
		if ( ! wp_theme_has_theme_json() ) {
			if ( ! isset( $theme_support_data['settings']['color'] ) ) {
				$theme_support_data['settings']['color'] = array();
			}

			$default_palette = false;
			if ( current_theme_supports( 'default-color-palette' ) ) {
				$default_palette = true;
			}
			if ( ! isset( $theme_support_data['settings']['color']['palette'] ) ) {
				// If the theme does not have any palette, we still want to show the core one.
				$default_palette = true;
			}
			$theme_support_data['settings']['color']['defaultPalette'] = $default_palette;

			$default_gradients = false;
			if ( current_theme_supports( 'default-gradient-presets' ) ) {
				$default_gradients = true;
			}
			if ( ! isset( $theme_support_data['settings']['color']['gradients'] ) ) {
				// If the theme does not have any gradients, we still want to show the core ones.
				$default_gradients = true;
			}
			$theme_support_data['settings']['color']['defaultGradients'] = $default_gradients;

			// Classic themes without a theme.json don't support global duotone.
			$theme_support_data['settings']['color']['defaultDuotone'] = false;

			// BEGIN EXPERIMENTAL.
			// Allow themes to enable appearance tools via theme_support.
			// This feature was backported for WordPress 6.2 as of https://core.trac.wordpress.org/ticket/56487
			// and then reverted as of https://core.trac.wordpress.org/ticket/57649
			// Not to backport until the issues are resolved.
			if ( current_theme_supports( 'appearance-tools' ) ) {
				$theme_support_data['settings']['appearanceTools'] = true;
			}
<<<<<<< HEAD

			// Allow themes to enable link colors via theme_support.
			if ( current_theme_supports( 'link-color' ) ) {
				$theme_support_data['settings']['color']['link'] = true;
			}
			if ( current_theme_supports( 'experimental-link-color' ) ) {
				_doing_it_wrong(
					current_theme_supports( 'experimental-link-color' ),
					__( '`experimental-link-color` is no longer supported. Use `link-color` instead.', 'gutenberg' ),
					'6.2.0'
				);
			}

			// Allow themes to enable all border settings via theme_support.
			if ( current_theme_supports( 'border' ) ) {
				$theme_support_data['settings']['border']['color']  = true;
				$theme_support_data['settings']['border']['radius'] = true;
				$theme_support_data['settings']['border']['style']  = true;
				$theme_support_data['settings']['border']['width']  = true;
			}
=======
			// END EXPERIMENTAL.
>>>>>>> 232bd5cb
		}
		$with_theme_supports = new WP_Theme_JSON_Gutenberg( $theme_support_data );
		$with_theme_supports->merge( static::$theme );
		return $with_theme_supports;
	}

	/**
	 * Gets the styles for blocks from the block.json file.
	 *
	 * @since 6.1.0
	 *
	 * @return WP_Theme_JSON
	 */
	public static function get_block_data() {
		$registry = WP_Block_Type_Registry::get_instance();
		$blocks   = $registry->get_all_registered();

		if ( null !== static::$blocks && static::has_same_registered_blocks( 'blocks' ) ) {
			return static::$blocks;
		}

		$config = array( 'version' => 2 );
		foreach ( $blocks as $block_name => $block_type ) {
			if ( isset( $block_type->supports['__experimentalStyle'] ) ) {
				$config['styles']['blocks'][ $block_name ] = static::remove_json_comments( $block_type->supports['__experimentalStyle'] );
			}

			if (
				isset( $block_type->supports['spacing']['blockGap']['__experimentalDefault'] ) &&
				null === _wp_array_get( $config, array( 'styles', 'blocks', $block_name, 'spacing', 'blockGap' ), null )
			) {
				// Ensure an empty placeholder value exists for the block, if it provides a default blockGap value.
				// The real blockGap value to be used will be determined when the styles are rendered for output.
				$config['styles']['blocks'][ $block_name ]['spacing']['blockGap'] = null;
			}
		}

		/**
		 * Filters the data provided by the blocks for global styles & settings.
		 *
		 * @since 6.1.0
		 *
		 * @param WP_Theme_JSON_Data Class to access and update the underlying data.
		 */
		$theme_json = apply_filters( 'wp_theme_json_data_blocks', new WP_Theme_JSON_Data_Gutenberg( $config, 'blocks' ) );
		$config     = $theme_json->get_data();

		static::$blocks = new WP_Theme_JSON_Gutenberg( $config, 'blocks' );
		return static::$blocks;
	}

	/**
	 * When given an array, this will remove any keys with the name `//`.
	 *
	 * @param array $array The array to filter.
	 * @return array The filtered array.
	 */
	private static function remove_json_comments( $array ) {
		unset( $array['//'] );
		foreach ( $array as $k => $v ) {
			if ( is_array( $v ) ) {
				$array[ $k ] = static::remove_json_comments( $v );
			}
		}

		return $array;
	}

	/**
	 * Returns the custom post type that contains the user's origin config
	 * for the active theme or a void array if none are found.
	 *
	 * This can also create and return a new draft custom post type.
	 *
	 * @since 5.9.0
	 *
	 * @param WP_Theme $theme              The theme object. If empty, it
	 *                                     defaults to the active theme.
	 * @param bool     $create_post        Optional. Whether a new custom post
	 *                                     type should be created if none are
	 *                                     found. Default false.
	 * @param array    $post_status_filter Optional. Filter custom post type by
	 *                                     post status. Default `array( 'publish' )`,
	 *                                     so it only fetches published posts.
	 * @return array Custom Post Type for the user's origin config.
	 */
	public static function get_user_data_from_wp_global_styles( $theme, $create_post = false, $post_status_filter = array( 'publish' ) ) {
		if ( ! $theme instanceof WP_Theme ) {
			$theme = wp_get_theme();
		}

		/*
		 * Bail early if the theme does not support a theme.json.
		 *
		 * Since wp_theme_has_theme_json only supports the active
		 * theme, the extra condition for whether $theme is the active theme is
		 * present here.
		 */
		if ( $theme->get_stylesheet() === get_stylesheet() && ! wp_theme_has_theme_json() ) {
			return array();
		}

		$user_cpt         = array();
		$post_type_filter = 'wp_global_styles';
		$stylesheet       = $theme->get_stylesheet();
		$args             = array(
			'posts_per_page'         => 1,
			'orderby'                => 'date',
			'order'                  => 'desc',
			'post_type'              => $post_type_filter,
			'post_status'            => $post_status_filter,
			'ignore_sticky_posts'    => true,
			'no_found_rows'          => true,
			'update_post_meta_cache' => false,
			'update_post_term_cache' => false,
			'tax_query'              => array(
				array(
					'taxonomy' => 'wp_theme',
					'field'    => 'name',
					'terms'    => $stylesheet,
				),
			),
		);

		$global_style_query = new WP_Query();
		$recent_posts       = $global_style_query->query( $args );
		if ( count( $recent_posts ) === 1 ) {
			$user_cpt = get_object_vars( $recent_posts[0] );
		} elseif ( $create_post ) {
			$cpt_post_id = wp_insert_post(
				array(
					'post_content' => '{"version": ' . WP_Theme_JSON_Gutenberg::LATEST_SCHEMA . ', "isGlobalStylesUserThemeJSON": true }',
					'post_status'  => 'publish',
					'post_title'   => 'Custom Styles', // Do not make string translatable, see https://core.trac.wordpress.org/ticket/54518.
					'post_type'    => $post_type_filter,
					'post_name'    => sprintf( 'wp-global-styles-%s', urlencode( $stylesheet ) ),
					'tax_input'    => array(
						'wp_theme' => array( $stylesheet ),
					),
				),
				true
			);
			if ( ! is_wp_error( $cpt_post_id ) ) {
				$user_cpt = get_object_vars( get_post( $cpt_post_id ) );
			}
		}

		return $user_cpt;
	}

	/**
	 * Returns the user's origin config.
	 *
	 * @since 5.9.0
	 *
	 * @return WP_Theme_JSON Entity that holds styles for user data.
	 */
	public static function get_user_data() {
		if ( null !== static::$user && static::has_same_registered_blocks( 'user' ) ) {
			return static::$user;
		}

		$config   = array();
		$user_cpt = static::get_user_data_from_wp_global_styles( wp_get_theme() );

		if ( array_key_exists( 'post_content', $user_cpt ) ) {
			$decoded_data = json_decode( $user_cpt['post_content'], true );

			$json_decoding_error = json_last_error();
			if ( JSON_ERROR_NONE !== $json_decoding_error ) {
				trigger_error( 'Error when decoding a theme.json schema for user data. ' . json_last_error_msg() );
				/**
				 * Filters the data provided by the user for global styles & settings.
				 *
				 * @since 6.1.0
				 *
				 * @param WP_Theme_JSON_Data Class to access and update the underlying data.
				 */
				$theme_json = apply_filters( 'wp_theme_json_data_user', new WP_Theme_JSON_Data_Gutenberg( $config, 'custom' ) );
				$config     = $theme_json->get_data();
				return new WP_Theme_JSON_Gutenberg( $config, 'custom' );
			}

			// Very important to verify that the flag isGlobalStylesUserThemeJSON is true.
			// If it's not true then the content was not escaped and is not safe.
			if (
				is_array( $decoded_data ) &&
				isset( $decoded_data['isGlobalStylesUserThemeJSON'] ) &&
				$decoded_data['isGlobalStylesUserThemeJSON']
			) {
				unset( $decoded_data['isGlobalStylesUserThemeJSON'] );
				$config = $decoded_data;
			}
		}

		/** This filter is documented in wp-includes/class-wp-theme-json-resolver.php */
		$theme_json   = apply_filters( 'wp_theme_json_data_user', new WP_Theme_JSON_Data_Gutenberg( $config, 'custom' ) );
		$config       = $theme_json->get_data();
		static::$user = new WP_Theme_JSON_Gutenberg( $config, 'custom' );

		return static::$user;
	}

	/**
	 * Returns the data merged from multiple origins.
	 *
	 * There are four sources of data (origins) for a site:
	 *
	 * - default => WordPress
	 * - blocks  => each one of the blocks provides data for itself
	 * - theme   => the active theme
	 * - custom  => data provided by the user
	 *
	 * The custom's has higher priority than the theme's, the theme's higher than blocks',
	 * and block's higher than default's.
	 *
	 * Unlike the getters
	 * {@link https://developer.wordpress.org/reference/classes/wp_theme_json_resolver/get_core_data/ get_core_data},
	 * {@link https://developer.wordpress.org/reference/classes/wp_theme_json_resolver/get_theme_data/ get_theme_data},
	 * and {@link https://developer.wordpress.org/reference/classes/wp_theme_json_resolver/get_user_data/ get_user_data},
	 * this method returns data after it has been merged with the previous origins.
	 * This means that if the same piece of data is declared in different origins
	 * (default, blocks, theme, custom), the last origin overrides the previous.
	 *
	 * For example, if the user has set a background color
	 * for the paragraph block, and the theme has done it as well,
	 * the user preference wins.
	 *
	 * @since 5.8.0
	 * @since 5.9.0 Added user data, removed the `$settings` parameter,
	 *              added the `$origin` parameter.
	 * @since 6.1.0 Added block data and generation of spacingSizes array.
	 *
	 * @param string $origin Optional. To what level should we merge data:'default', 'blocks', 'theme' or 'custom'.
	 *                       'custom' is used as default value as well as fallback value if the origin is unknown.
	 *
	 * @return WP_Theme_JSON
	 */
	public static function get_merged_data( $origin = 'custom' ) {
		if ( is_array( $origin ) ) {
			_deprecated_argument( __FUNCTION__, '5.9.0' );
		}

		$result = new WP_Theme_JSON_Gutenberg();
		$result->merge( static::get_core_data() );
		if ( 'default' === $origin ) {
			$result->set_spacing_sizes();
			return $result;
		}

		$result->merge( static::get_block_data() );
		if ( 'blocks' === $origin ) {
			return $result;
		}

		$result->merge( static::get_theme_data() );
		if ( 'theme' === $origin ) {
			$result->set_spacing_sizes();
			return $result;
		}

		$result->merge( static::get_user_data() );
		$result->set_spacing_sizes();
		return $result;
	}

	/**
	 * Returns the ID of the custom post type
	 * that stores user data.
	 *
	 * @since 5.9.0
	 *
	 * @return integer|null
	 */
	public static function get_user_global_styles_post_id() {
		if ( null !== static::$user_custom_post_type_id ) {
			return static::$user_custom_post_type_id;
		}

		$user_cpt = static::get_user_data_from_wp_global_styles( wp_get_theme(), true );

		if ( array_key_exists( 'ID', $user_cpt ) ) {
			static::$user_custom_post_type_id = $user_cpt['ID'];
		}

		return static::$user_custom_post_type_id;
	}

	/**
	 * Determines whether the active theme has a theme.json file.
	 *
	 * @since 5.8.0
	 * @since 5.9.0 Added a check in the parent theme.
	 * @deprecated 6.2.0 Use wp_theme_has_theme_json() instead.
	 *
	 * @return bool
	 */
	public static function theme_has_support() {
		_deprecated_function( __METHOD__, '6.2.0', 'wp_theme_has_theme_json()' );

		return wp_theme_has_theme_json();
	}

	/**
	 * Builds the path to the given file and checks that it is readable.
	 *
	 * If it isn't, returns an empty string, otherwise returns the whole file path.
	 *
	 * @since 5.8.0
	 * @since 5.9.0 Adapted to work with child themes, added the `$template` argument.
	 *
	 * @param string $file_name Name of the file.
	 * @param bool   $template  Optional. Use template theme directory. Default false.
	 * @return string The whole file path or empty if the file doesn't exist.
	 */
	protected static function get_file_path_from_theme( $file_name, $template = false ) {
		$path      = $template ? get_template_directory() : get_stylesheet_directory();
		$candidate = $path . '/' . $file_name;

		return is_readable( $candidate ) ? $candidate : '';
	}

	/**
	 * Cleans the cached data so it can be recalculated.
	 *
	 * @since 5.8.0
	 * @since 5.9.0 Added the `$user`, `$user_custom_post_type_id`,
	 *              and `$i18n_schema` variables to reset.
	 * @since 6.1.0 Added the `$blocks` and `$blocks_cache` variables
	 *              to reset.
	 */
	public static function clean_cached_data() {
		static::$core                     = null;
		static::$blocks                   = null;
		static::$blocks_cache             = array(
			'core'   => array(),
			'blocks' => array(),
			'theme'  => array(),
			'user'   => array(),
		);
		static::$theme                    = null;
		static::$user                     = null;
		static::$user_custom_post_type_id = null;
		static::$i18n_schema              = null;
	}

	/**
	 * Returns an array of all nested json files within a given directory.
	 *
	 * @since 6.2.0
	 *
	 * @param string $dir The directory to recursively iterate and list files of.
	 * @return array The merged array.
	 */
	private static function recursively_iterate_json( $dir ) {
		$nested_files      = new RecursiveIteratorIterator( new RecursiveDirectoryIterator( $dir ) );
		$nested_json_files = iterator_to_array( new RegexIterator( $nested_files, '/^.+\.json$/i', RecursiveRegexIterator::GET_MATCH ) );
		return $nested_json_files;
	}

	/**
	 * Returns the style variations defined by the theme (parent and child).
	 *
	 * @since 6.2.0 Returns parent theme variations if theme is a child.
	 *
	 * @return array
	 */
	public static function get_style_variations() {
		$variation_files    = array();
		$variations         = array();
		$base_directory     = get_stylesheet_directory() . '/styles';
		$template_directory = get_template_directory() . '/styles';
		if ( is_dir( $base_directory ) ) {
			$variation_files = static::recursively_iterate_json( $base_directory );
		}
		if ( is_dir( $template_directory ) && $template_directory !== $base_directory ) {
			$variation_files_parent = static::recursively_iterate_json( $template_directory );
			// If the child and parent variation file basename are the same, only include the child theme's.
			foreach ( $variation_files_parent as $parent_path => $parent ) {
				foreach ( $variation_files as $child_path => $child ) {
					if ( basename( $parent_path ) === basename( $child_path ) ) {
						unset( $variation_files_parent[ $parent_path ] );
					}
				}
			}
			$variation_files = array_merge( $variation_files, $variation_files_parent );
		}
		ksort( $variation_files );
		foreach ( $variation_files as $path => $file ) {
			$decoded_file = wp_json_file_decode( $path, array( 'associative' => true ) );
			if ( is_array( $decoded_file ) ) {
				$translated = static::translate( $decoded_file, wp_get_theme()->get( 'TextDomain' ) );
				$variation  = ( new WP_Theme_JSON_Gutenberg( $translated ) )->get_raw_data();
				if ( empty( $variation['title'] ) ) {
					$variation['title'] = basename( $path, '.json' );
				}
				$variations[] = $variation;
			}
		}
		return $variations;
	}
}<|MERGE_RESOLUTION|>--- conflicted
+++ resolved
@@ -327,8 +327,6 @@
 			if ( current_theme_supports( 'appearance-tools' ) ) {
 				$theme_support_data['settings']['appearanceTools'] = true;
 			}
-<<<<<<< HEAD
-
 			// Allow themes to enable link colors via theme_support.
 			if ( current_theme_supports( 'link-color' ) ) {
 				$theme_support_data['settings']['color']['link'] = true;
@@ -348,9 +346,7 @@
 				$theme_support_data['settings']['border']['style']  = true;
 				$theme_support_data['settings']['border']['width']  = true;
 			}
-=======
 			// END EXPERIMENTAL.
->>>>>>> 232bd5cb
 		}
 		$with_theme_supports = new WP_Theme_JSON_Gutenberg( $theme_support_data );
 		$with_theme_supports->merge( static::$theme );
