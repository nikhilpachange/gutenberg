--- conflicted
+++ resolved
@@ -275,13 +275,7 @@
 			}
 
 			// BEGIN OF EXPERIMENTAL CODE. Not to backport to core.
-<<<<<<< HEAD
-			// I'm disabling this because it merges custom and theme fonts and we need to keep them separate.
-			// TODO: explore more about this change and long term fix for this.
-			// static::$theme = gutenberg_add_registered_fonts_to_theme_json( static::$theme );
-=======
 			static::$theme = WP_Fonts_Resolver::add_missing_fonts_to_theme_json( static::$theme );
->>>>>>> d51edb99
 			// END OF EXPERIMENTAL CODE.
 
 		}
