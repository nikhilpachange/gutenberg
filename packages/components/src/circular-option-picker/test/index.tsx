--- conflicted
+++ resolved
@@ -1,14 +1,9 @@
 /**
  * External dependencies
  */
-<<<<<<< HEAD
 import { screen } from '@testing-library/react';
 import { render } from '@ariakit/test/react';
-import { press, sleep } from '@ariakit/test';
-=======
-import { render, screen } from '@testing-library/react';
 import { press } from '@ariakit/test';
->>>>>>> f9216d77
 
 /**
  * Internal dependencies
