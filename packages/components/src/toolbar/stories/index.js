/**
 * WordPress dependencies
 */
import {
	alignCenter,
	alignLeft,
	alignRight,
	code,
	formatBold,
	formatItalic,
	formatStrikethrough,
	link,
	more,
	paragraph,
} from '@wordpress/icons';

/**
 * Internal dependencies
 */
import Toolbar from '../';
import {
	SVG,
	Path,
	ToolbarButton,
	ToolbarGroup,
	__experimentalToolbarItem as ToolbarItem,
	DropdownMenu,
} from '../../';

export default { title: 'Components/Toolbar', component: Toolbar };

function InlineImageIcon() {
	return (
		<SVG xmlns="http://www.w3.org/2000/svg" viewBox="0 0 24 24">
			<Path d="M4 16h10c1.1 0 2-.9 2-2V5c0-1.1-.9-2-2-2H4c-1.1 0-2 .9-2 2v9c0 1.1.9 2 2 2zM4 5h10v9H4V5zm14 9v2h4v-2h-4zM2 20h20v-2H2v2zm6.4-8.8L7 9.4 5 12h8l-2.6-3.4-2 2.6z" />
		</SVG>
	);
}

/* eslint-disable no-restricted-syntax */
export const _default = () => {
	return (
		// id is required for server side rendering
		<Toolbar
			__experimentalAccessibilityLabel="Options"
			id="options-toolbar"
		>
			<ToolbarGroup>
				<ToolbarButton icon={ paragraph } label="Paragraph" />
			</ToolbarGroup>
			<ToolbarGroup>
				<ToolbarItem>
					{ ( toggleProps ) => (
						<DropdownMenu
							hasArrowIndicator
							icon={ alignLeft }
							label="Change text alignment"
							controls={ [
								{
									icon: alignLeft,
									title: 'Align left',
									isActive: true,
								},
								{
									icon: alignCenter,
									title: 'Align center',
								},
								{
									icon: alignRight,
									title: 'Align right',
								},
							] }
							toggleProps={ toggleProps }
						/>
					) }
				</ToolbarItem>
			</ToolbarGroup>
			<ToolbarGroup>
				<ToolbarButton>Text</ToolbarButton>
				<ToolbarButton icon={ formatBold } label="Bold" isPressed />
				<ToolbarButton icon={ formatItalic } label="Italic" />
				<ToolbarButton icon={ link } label="Link" />
				<ToolbarGroup
					isCollapsed
					icon={ false }
					label="More rich text controls"
					controls={ [
						{ icon: code, title: 'Inline code' },
						{ icon: <InlineImageIcon />, title: 'Inline image' },
						{
							icon: formatStrikethrough,
							title: 'Strikethrough',
						},
					] }
				/>
			</ToolbarGroup>
			<ToolbarGroup
<<<<<<< HEAD
				hasArrowIndicator={ false }
=======
>>>>>>> 251bab45
				icon={ more }
				label="Change text alignment"
				isCollapsed
				controls={ [
					{
						icon: alignLeft,
						title: 'Align left',
						isActive: true,
					},
					{ icon: alignCenter, title: 'Align center' },
					{ icon: alignRight, title: 'Align right' },
				] }
			/>
		</Toolbar>
	);
};

export const withoutGroup = () => {
	return (
		// id is required for server side rendering
		<Toolbar
			__experimentalAccessibilityLabel="Options"
			id="options-toolbar-without-group"
		>
			<ToolbarButton icon={ formatBold } label="Bold" isPressed />
			<ToolbarButton icon={ formatItalic } label="Italic" />
			<ToolbarButton icon={ link } label="Link" />
		</Toolbar>
	);
};
/* eslint-enable no-restricted-syntax */<|MERGE_RESOLUTION|>--- conflicted
+++ resolved
@@ -95,10 +95,6 @@
 				/>
 			</ToolbarGroup>
 			<ToolbarGroup
-<<<<<<< HEAD
-				hasArrowIndicator={ false }
-=======
->>>>>>> 251bab45
 				icon={ more }
 				label="Change text alignment"
 				isCollapsed
