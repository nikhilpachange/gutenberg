/**
 * External dependencies
 */
import {
	useFocusEffect,
	useIsFocused,
	useNavigation,
} from '@react-navigation/native';
import { View } from 'react-native';
import { debounce } from 'lodash';

/**
 * WordPress dependencies
 */
import { BottomSheetContext } from '@wordpress/components';

import { useRef, useCallback, useContext, useMemo } from '@wordpress/element';

/**
 * Internal dependencies
 */
import { BottomSheetNavigationContext } from './bottom-sheet-navigation-context';

const BottomSheetNavigationScreen = ( { children, fullScreen } ) => {
	const navigation = useNavigation();
	const heightRef = useRef( { maxHeight: 0 } );
	const isFocused = useIsFocused();
	const {
		onHandleHardwareButtonPress,
		shouldEnableBottomSheetMaxHeight,
		setIsFullScreen,
	} = useContext( BottomSheetContext );

<<<<<<< HEAD
	const { setHeight, setFullScreen } = useContext(
		BottomSheetNavigationContext
	);
=======
	const { setHeight, setNavigationFullScreen } = useContext(
		BottomSheetNavigationContext
	);

	const setHeightDebounce = useCallback(
		debounce( ( height ) => {
			setHeight( height, true );
			setNavigationFullScreen( false );
		}, 10 ),
		[ setNavigationFullScreen, setHeight ]
	);
>>>>>>> 3f41b60d

	const setFullHeight = useCallback(
		( isFull ) => {
			setIsFullScreen( isFull );
			setNavigationFullScreen( isFull );
		},
		[ setNavigationFullScreen, setIsFullScreen ]
	);

	useFocusEffect(
		useCallback( () => {
			onHandleHardwareButtonPress( () => {
				if ( navigation.canGoBack() ) {
					shouldEnableBottomSheetMaxHeight( true );
					navigation.goBack();
					return true;
				}
				onHandleHardwareButtonPress( null );
				return false;
			} );
			if ( fullScreen ) {
<<<<<<< HEAD
				setFullScreen( true );
				setIsFullScreen( true );
=======
				setFullHeight( true );
>>>>>>> 3f41b60d
			} else if ( heightRef.current.maxHeight !== 0 ) {
				setHeight( heightRef.current.maxHeight );
				setFullHeight( false );
			}
<<<<<<< HEAD
			return () => {
				if ( fullScreen ) {
					setIsFullScreen( false );
					setFullScreen( false );
				}
			};
		}, [ setFullScreen ] )
=======
			return () => {};
		}, [ setFullHeight ] )
>>>>>>> 3f41b60d
	);
	const onLayout = ( { nativeEvent } ) => {
		if ( fullScreen ) {
			return;
		}
		const { height } = nativeEvent.layout;
<<<<<<< HEAD
		setFullScreen( false );
=======

>>>>>>> 3f41b60d
		if ( heightRef.current.maxHeight !== height && isFocused ) {
			heightRef.current.maxHeight = height;
			if ( fullScreen ) {
				return;
			}
			setHeightDebounce( height );
		}
	};

	return useMemo( () => {
		return <View onLayout={ onLayout }>{ children }</View>;
	}, [ children, isFocused ] );
};

export default BottomSheetNavigationScreen;<|MERGE_RESOLUTION|>--- conflicted
+++ resolved
@@ -31,11 +31,6 @@
 		setIsFullScreen,
 	} = useContext( BottomSheetContext );
 
-<<<<<<< HEAD
-	const { setHeight, setFullScreen } = useContext(
-		BottomSheetNavigationContext
-	);
-=======
 	const { setHeight, setNavigationFullScreen } = useContext(
 		BottomSheetNavigationContext
 	);
@@ -47,7 +42,6 @@
 		}, 10 ),
 		[ setNavigationFullScreen, setHeight ]
 	);
->>>>>>> 3f41b60d
 
 	const setFullHeight = useCallback(
 		( isFull ) => {
@@ -69,39 +63,20 @@
 				return false;
 			} );
 			if ( fullScreen ) {
-<<<<<<< HEAD
-				setFullScreen( true );
-				setIsFullScreen( true );
-=======
 				setFullHeight( true );
->>>>>>> 3f41b60d
 			} else if ( heightRef.current.maxHeight !== 0 ) {
 				setHeight( heightRef.current.maxHeight );
 				setFullHeight( false );
 			}
-<<<<<<< HEAD
-			return () => {
-				if ( fullScreen ) {
-					setIsFullScreen( false );
-					setFullScreen( false );
-				}
-			};
-		}, [ setFullScreen ] )
-=======
 			return () => {};
 		}, [ setFullHeight ] )
->>>>>>> 3f41b60d
 	);
 	const onLayout = ( { nativeEvent } ) => {
 		if ( fullScreen ) {
 			return;
 		}
 		const { height } = nativeEvent.layout;
-<<<<<<< HEAD
-		setFullScreen( false );
-=======
 
->>>>>>> 3f41b60d
 		if ( heightRef.current.maxHeight !== height && isFocused ) {
 			heightRef.current.maxHeight = height;
 			if ( fullScreen ) {
