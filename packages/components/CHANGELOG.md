--- conflicted
+++ resolved
@@ -2,15 +2,13 @@
 
 ## Unreleased
 
-<<<<<<< HEAD
 ### New Features
 
 -   Added a new `LanguageChooser` component ([#64686](https://github.com/WordPress/gutenberg/pull/64686)).
-=======
+
 ### Deprecations
 
 -   Deprecate `replace` from the options accepted by `useNavigator().goTo()` ([#64675](https://github.com/WordPress/gutenberg/pull/64675)).
->>>>>>> 16f89774
 
 ### Enhancements
 
