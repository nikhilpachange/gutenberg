{
	"name": "@wordpress/components",
	"version": "9.8.0",
	"description": "UI components for WordPress.",
	"author": "The WordPress Contributors",
	"license": "GPL-2.0-or-later",
	"keywords": [
		"wordpress",
		"gutenberg",
		"components"
	],
	"homepage": "https://github.com/WordPress/gutenberg/tree/master/packages/components/README.md",
	"repository": {
		"type": "git",
		"url": "https://github.com/WordPress/gutenberg.git",
		"directory": "packages/components"
	},
	"bugs": {
		"url": "https://github.com/WordPress/gutenberg/issues"
	},
	"main": "build/index.js",
	"module": "build-module/index.js",
	"react-native": "src/index",
	"sideEffects": [
		"build-style/**"
	],
	"dependencies": {
		"@babel/runtime": "^7.9.2",
		"@emotion/core": "^10.0.22",
		"@emotion/css": "^10.0.22",
		"@emotion/native": "^10.0.22",
		"@emotion/styled": "^10.0.23",
		"@wordpress/a11y": "file:../a11y",
		"@wordpress/compose": "file:../compose",
		"@wordpress/deprecated": "file:../deprecated",
		"@wordpress/dom": "file:../dom",
		"@wordpress/element": "file:../element",
		"@wordpress/hooks": "file:../hooks",
		"@wordpress/i18n": "file:../i18n",
		"@wordpress/icons": "file:../icons",
		"@wordpress/is-shallow-equal": "file:../is-shallow-equal",
		"@wordpress/keycodes": "file:../keycodes",
		"@wordpress/primitives": "file:../primitives",
		"@wordpress/rich-text": "file:../rich-text",
		"@wordpress/warning": "file:../warning",
		"classnames": "^2.2.5",
		"dom-scroll-into-view": "^1.2.1",
		"downshift": "^4.0.5",
		"gradient-parser": "^0.1.5",
		"lodash": "^4.17.15",
		"memize": "^1.1.0",
		"moment": "^2.22.1",
<<<<<<< HEAD
		"quantize": "^1.0.2",
		"re-resizable": "^6.0.0",
=======
		"re-resizable": "^6.4.0",
>>>>>>> 3156d0bb
		"react-dates": "^17.1.1",
		"react-spring": "^8.0.20",
		"react-use-gesture": "^7.0.15",
		"reakit": "^1.1.0",
		"rememo": "^3.0.0",
		"tinycolor2": "^1.4.1",
		"uuid": "^7.0.2"
	},
	"publishConfig": {
		"access": "public"
	}
}<|MERGE_RESOLUTION|>--- conflicted
+++ resolved
@@ -50,12 +50,8 @@
 		"lodash": "^4.17.15",
 		"memize": "^1.1.0",
 		"moment": "^2.22.1",
-<<<<<<< HEAD
 		"quantize": "^1.0.2",
-		"re-resizable": "^6.0.0",
-=======
 		"re-resizable": "^6.4.0",
->>>>>>> 3156d0bb
 		"react-dates": "^17.1.1",
 		"react-spring": "^8.0.20",
 		"react-use-gesture": "^7.0.15",
