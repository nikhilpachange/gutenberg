--- conflicted
+++ resolved
@@ -16,13 +16,8 @@
 import { parseServerData, populateServerData } from './store';
 import { proxifyState } from './proxies';
 
-<<<<<<< HEAD
-export { store, getConfig, typed } from './store';
-export { getContext, getElement } from './scopes';
-=======
-export { store, getConfig, getServerState } from './store';
+export { store, getConfig, getServerState, typed } from './store';
 export { getContext, getServerContext, getElement } from './scopes';
->>>>>>> f3e8f4a5
 export {
 	withScope,
 	useWatch,
