/**
 * Internal dependencies
 */
import { proxifyState, proxifyStore, deepMerge } from './proxies';
/**
 * External dependencies
 */
import { getNamespace } from './namespaces';
import { isPlainObject } from './utils';

export const stores = new Map();
const rawStores = new Map();
const storeLocks = new Map();
const storeConfigs = new Map();
const serverStates = new Map();

/**
 * Get the defined config for the store with the passed namespace.
 *
 * @param namespace Store's namespace from which to retrieve the config.
 * @return Defined config for the given namespace.
 */
export const getConfig = ( namespace?: string ) =>
	storeConfigs.get( namespace || getNamespace() ) || {};

/**
 * Get the part of the state defined and updated from the server.
 *
 * The object returned is read-only, and includes the state defined in PHP with
 * `wp_interactivity_state()`. When using `actions.navigate()`, this object is
 * updated to reflect the changes in its properites, without affecting the state
 * returned by `store()`. Directives can subscribe to those changes to update
 * the state if needed.
 *
 * @example
 * ```js
 *  const { state } = store('myStore', {
 *    callbacks: {
 *      updateServerState() {
 *        const serverState = getServerState();
 *        // Override some property with the new value that came from the server.
 *        state.overridableProp = serverState.overridableProp;
 *      },
 *    },
 *  });
 * ```
 *
 * @param namespace Store's namespace from which to retrieve the server state.
 * @return The server state for the given namespace.
 */
export const getServerState = ( namespace?: string ) => {
	const ns = namespace || getNamespace();
	if ( ! serverStates.has( ns ) ) {
		serverStates.set( ns, proxifyState( ns, {}, { readOnly: true } ) );
	}
	return serverStates.get( ns );
};

interface StoreOptions {
	/**
	 * Property to block/unblock private store namespaces.
	 *
	 * If the passed value is `true`, it blocks the given namespace, making it
	 * accessible only trough the returned variables of the `store()` call. In
	 * the case a lock string is passed, it also blocks the namespace, but can
	 * be unblocked for other `store()` calls using the same lock string.
	 *
	 * @example
	 * ```
	 * // The store can only be accessed where the `state` const can.
	 * const { state } = store( 'myblock/private', { ... }, { lock: true } );
	 * ```
	 *
	 * @example
	 * ```
	 * // Other modules knowing `SECRET_LOCK_STRING` can access the namespace.
	 * const { state } = store(
	 *   'myblock/private',
	 *   { ... },
	 *   { lock: 'SECRET_LOCK_STRING' }
	 * );
	 * ```
	 */
	lock?: boolean | string;
}

type Prettify< T > = { [ K in keyof T ]: T[ K ] } & {};
type DeepPartial< T > = T extends object
	? { [ P in keyof T ]?: DeepPartial< T[ P ] > }
	: T;
type DeepPartialState< T extends { state: object } > = Omit< T, 'state' > & {
	state?: DeepPartial< T[ 'state' ] >;
};
type ConvertGeneratorToPromise< T > = T extends (
	...args: infer A
) => Generator< any, infer R, any >
	? ( ...args: A ) => Promise< R >
	: never;
type ConvertGeneratorsToPromises< T > = {
	[ K in keyof T ]: T[ K ] extends ( ...args: any[] ) => any
		? ConvertGeneratorToPromise< T[ K ] > extends never
			? T[ K ]
			: ConvertGeneratorToPromise< T[ K ] >
		: T[ K ] extends object
		? Prettify< ConvertGeneratorsToPromises< T[ K ] > >
		: T[ K ];
};
type ConvertPromiseToGenerator< T > = T extends (
	...args: infer A
) => Promise< infer R >
	? ( ...args: A ) => Generator< any, R, any >
	: never;
type ConvertPromisesToGenerators< T > = {
	[ K in keyof T ]: T[ K ] extends ( ...args: any[] ) => any
		? ConvertPromiseToGenerator< T[ K ] > extends never
			? T[ K ]
			: ConvertPromiseToGenerator< T[ K ] >
		: T[ K ] extends object
		? Prettify< ConvertPromisesToGenerators< T[ K ] > >
		: T[ K ];
};

<<<<<<< HEAD
/**
 * Creates a generator that yields a promise and returns its resolved value.
 *
 * This utility function is used to convert promises into generators, which
 * can be useful when working with asynchronous actions.
 *
 * @since 6.7.0
 *
 * @param promise The promise to be converted into a generator.
 *
 * @return A generator that yields the promise and returns its resolved value.
 */
export function typed< T >(
	promise: Promise< T >
): Generator< Promise< T >, T, T > {
	return ( function* () {
		return yield promise;
	} )();
}

=======
>>>>>>> f3e8f4a5
export const universalUnlock =
	'I acknowledge that using a private store means my plugin will inevitably break on the next store release.';

/**
 * Extends the Interactivity API global store adding the passed properties to
 * the given namespace. It also returns stable references to the namespace
 * content.
 *
 * These props typically consist of `state`, which is the reactive part of the
 * store ― which means that any directive referencing a state property will be
 * re-rendered anytime it changes ― and function properties like `actions` and
 * `callbacks`, mostly used for event handlers. These props can then be
 * referenced by any directive to make the HTML interactive.
 *
 * @example
 * ```js
 *  const { state } = store( 'counter', {
 *    state: {
 *      value: 0,
 *      get double() { return state.value * 2; },
 *    },
 *    actions: {
 *      increment() {
 *        state.value += 1;
 *      },
 *    },
 *  } );
 * ```
 *
 * The code from the example above allows blocks to subscribe and interact with
 * the store by using directives in the HTML, e.g.:
 *
 * ```html
 * <div data-wp-interactive="counter">
 *   <button
 *     data-wp-text="state.double"
 *     data-wp-on--click="actions.increment"
 *   >
 *     0
 *   </button>
 * </div>
 * ```
 * @param namespace The store namespace to interact with.
 * @param storePart Properties to add to the store namespace.
 * @param options   Options for the given namespace.
 *
 * @return A reference to the namespace content.
 */

// Overload for when the types are inferred.
export function store< T extends object >(
	namespace: string,
	storePart: T,
	options?: StoreOptions
): Prettify< ConvertGeneratorsToPromises< T > >;

// Overload for when types are passed via generics and they contain state.
export function store< T extends { state: object } >(
	namespace: string,
	storePart: ConvertPromisesToGenerators< DeepPartialState< T > >,
	options?: StoreOptions
): Prettify< ConvertGeneratorsToPromises< T > >;

// Overload for when types are passed via generics and they don't contain state.
export function store< T extends object >(
	namespace: string,
	storePart: ConvertPromisesToGenerators< T >,
	options?: StoreOptions
): Prettify< ConvertGeneratorsToPromises< T > >;

// Overload for when types are divided into multiple parts.
export function store< T extends object >(
	namespace: string,
	storePart: ConvertPromisesToGenerators< DeepPartial< T > >,
	options?: StoreOptions
): Prettify< ConvertGeneratorsToPromises< T > >;

export function store(
	namespace: string,
	{ state = {}, ...block }: any = {},
	{ lock = false }: StoreOptions = {}
) {
	if ( ! stores.has( namespace ) ) {
		// Lock the store if the passed lock is different from the universal
		// unlock. Once the lock is set (either false, true, or a given string),
		// it cannot change.
		if ( lock !== universalUnlock ) {
			storeLocks.set( namespace, lock );
		}
		const rawStore = {
			state: proxifyState(
				namespace,
				isPlainObject( state ) ? state : {}
			),
			...block,
		};
		const proxifiedStore = proxifyStore( namespace, rawStore );
		rawStores.set( namespace, rawStore );
		stores.set( namespace, proxifiedStore );
	} else {
		// Lock the store if it wasn't locked yet and the passed lock is
		// different from the universal unlock. If no lock is given, the store
		// will be public and won't accept any lock from now on.
		if ( lock !== universalUnlock && ! storeLocks.has( namespace ) ) {
			storeLocks.set( namespace, lock );
		} else {
			const storeLock = storeLocks.get( namespace );
			const isLockValid =
				lock === universalUnlock ||
				( lock !== true && lock === storeLock );

			if ( ! isLockValid ) {
				if ( ! storeLock ) {
					throw Error( 'Cannot lock a public store' );
				} else {
					throw Error(
						'Cannot unlock a private store with an invalid lock code'
					);
				}
			}
		}

		const target = rawStores.get( namespace );
		deepMerge( target, block );
		deepMerge( target.state, state );
	}

	return stores.get( namespace );
}

export const parseServerData = ( dom = document ) => {
	const jsonDataScriptTag =
		// Preferred Script Module data passing form
		dom.getElementById(
			'wp-script-module-data-@wordpress/interactivity'
		) ??
		// Legacy form
		dom.getElementById( 'wp-interactivity-data' );
	if ( jsonDataScriptTag?.textContent ) {
		try {
			return JSON.parse( jsonDataScriptTag.textContent );
		} catch {}
	}
	return {};
};

export const populateServerData = ( data?: {
	state?: Record< string, unknown >;
	config?: Record< string, unknown >;
} ) => {
	if ( isPlainObject( data?.state ) ) {
		Object.entries( data!.state ).forEach( ( [ namespace, state ] ) => {
			const st = store< any >( namespace, {}, { lock: universalUnlock } );
			deepMerge( st.state, state, false );
			deepMerge( getServerState( namespace ), state );
		} );
	}
	if ( isPlainObject( data?.config ) ) {
		Object.entries( data!.config ).forEach( ( [ namespace, config ] ) => {
			storeConfigs.set( namespace, config );
		} );
	}
};

// Parse and populate the initial state and config.
const data = parseServerData();
populateServerData( data );<|MERGE_RESOLUTION|>--- conflicted
+++ resolved
@@ -120,7 +120,6 @@
 		: T[ K ];
 };
 
-<<<<<<< HEAD
 /**
  * Creates a generator that yields a promise and returns its resolved value.
  *
@@ -141,8 +140,6 @@
 	} )();
 }
 
-=======
->>>>>>> f3e8f4a5
 export const universalUnlock =
 	'I acknowledge that using a private store means my plugin will inevitably break on the next store release.';
 
