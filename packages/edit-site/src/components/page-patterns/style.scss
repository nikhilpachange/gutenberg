--- conflicted
+++ resolved
@@ -41,7 +41,6 @@
 	flex-shrink: 0;
 }
 
-<<<<<<< HEAD
 .edit-site-patterns__pattern-lock-icon {
 	min-width: min-content;
 
@@ -50,8 +49,6 @@
 	}
 }
 
-=======
->>>>>>> ea3a85b0
 .edit-site-patterns__section-header {
 	border-bottom: 1px solid #f0f0f0;
 	padding: $grid-unit-20 $grid-unit-60;
