--- conflicted
+++ resolved
@@ -61,18 +61,11 @@
 	const form = {
 		type: 'panel',
 		fields: [
-<<<<<<< HEAD
-			'title',
-			'status',
-			'date',
-			'author',
-			'slug',
-=======
 			'featured_media',
 			'title',
 			'author',
 			'date',
->>>>>>> 609d5736
+			'slug',
 			'comment_status',
 		],
 	};
