--- conflicted
+++ resolved
@@ -68,34 +68,6 @@
 			} ),
 		[ _fields ]
 	);
-<<<<<<< HEAD
-	const form = {
-		type: 'panel',
-		fields: [
-			'featured_media',
-			'title',
-			'author',
-			'date',
-			'slug',
-			'parent',
-			'comment_status',
-			{
-				id: 'template',
-				layout: 'inline',
-				fields: [ 'template' ],
-			},
-		],
-	};
-
-	const fieldsWithBulkEditSupport = [
-		'title',
-		'status',
-		'date',
-		'author',
-		'comment_status',
-	];
-=======
->>>>>>> 58150efb
 
 	const form = useMemo(
 		() => ( {
@@ -115,6 +87,11 @@
 				'slug',
 				'parent',
 				'comment_status',
+				{
+					id: 'template',
+					layout: 'inline',
+					fields: [ 'template' ],
+				},
 			].filter(
 				( field ) =>
 					ids.length === 1 ||
