--- conflicted
+++ resolved
@@ -10,66 +10,6 @@
 import TypographyElements from './typogrphy-elements';
 import FontFamilies from './font-families';
 import ScreenHeader from './header';
-<<<<<<< HEAD
-import BlockPreviewPanel from './block-preview-panel';
-=======
-import { NavigationButtonAsItem } from './navigation-button';
-import Subtitle from './subtitle';
-import { unlock } from '../../lock-unlock';
-
-const { useGlobalStyle } = unlock( blockEditorPrivateApis );
-
-function Item( { parentMenu, element, label } ) {
-	const prefix =
-		element === 'text' || ! element ? '' : `elements.${ element }.`;
-	const extraStyles =
-		element === 'link'
-			? {
-					textDecoration: 'underline',
-			  }
-			: {};
-	const [ fontFamily ] = useGlobalStyle( prefix + 'typography.fontFamily' );
-	const [ fontStyle ] = useGlobalStyle( prefix + 'typography.fontStyle' );
-	const [ fontWeight ] = useGlobalStyle( prefix + 'typography.fontWeight' );
-	const [ letterSpacing ] = useGlobalStyle(
-		prefix + 'typography.letterSpacing'
-	);
-	const [ backgroundColor ] = useGlobalStyle( prefix + 'color.background' );
-	const [ gradientValue ] = useGlobalStyle( prefix + 'color.gradient' );
-	const [ color ] = useGlobalStyle( prefix + 'color.text' );
-
-	const navigationButtonLabel = sprintf(
-		// translators: %s: is a subset of Typography, e.g., 'text' or 'links'.
-		__( 'Typography %s styles' ),
-		label
-	);
-
-	return (
-		<NavigationButtonAsItem
-			path={ parentMenu + '/typography/' + element }
-			aria-label={ navigationButtonLabel }
-		>
-			<HStack justify="flex-start">
-				<FlexItem
-					className="edit-site-global-styles-screen-typography__indicator"
-					style={ {
-						fontFamily: fontFamily ?? 'serif',
-						background: gradientValue ?? backgroundColor,
-						color,
-						fontStyle,
-						fontWeight,
-						letterSpacing,
-						...extraStyles,
-					} }
-				>
-					{ __( 'Aa' ) }
-				</FlexItem>
-				<FlexItem>{ label }</FlexItem>
-			</HStack>
-		</NavigationButtonAsItem>
-	);
-}
->>>>>>> 1ea396aa
 
 function ScreenTypography() {
 	return (
