/**
 * WordPress dependencies
 */
import { __ } from '@wordpress/i18n';

/**
 * Internal dependencies
 */
import type { StyleBookCategory } from './types';

export const STYLE_BOOK_THEME_SUBCATEGORIES: Omit<
	StyleBookCategory,
	'subcategories'
>[] = [
	{
		slug: 'site-identity',
		title: __( 'Site Identity' ),
		blocks: [ 'core/site-logo', 'core/site-title', 'core/site-tagline' ],
	},
	{
		slug: 'design',
		title: __( 'Design' ),
		blocks: [ 'core/navigation', 'core/avatar', 'core/post-time-to-read' ],
		exclude: [ 'core/home-link', 'core/navigation-link' ],
	},
	{
		slug: 'posts',
		title: __( 'Posts' ),
		blocks: [
			'core/post-title',
			'core/post-excerpt',
			'core/post-author',
			'core/post-author-name',
			'core/post-author-biography',
			'core/post-date',
			'core/post-terms',
			'core/term-description',
			'core/query-title',
			'core/query-no-results',
			'core/query-pagination',
			'core/query-numbers',
		],
	},
	{
		slug: 'comments',
		title: __( 'Comments' ),
		blocks: [
			'core/comments-title',
			'core/comments-pagination',
			'core/comments-pagination-numbers',
			'core/comments',
			'core/comments-author-name',
			'core/comment-content',
			'core/comment-date',
			'core/comment-edit-link',
			'core/comment-reply-link',
			'core/comment-template',
			'core/post-comments-count',
			'core/post-comments-link',
		],
	},
];

export const STYLE_BOOK_CATEGORIES: StyleBookCategory[] = [
	{
		slug: 'text',
		title: __( 'Text' ),
		blocks: [
			'core/post-content',
			'core/home-link',
			'core/navigation-link',
		],
	},
	{
		slug: 'colors',
		title: __( 'Colors' ),
		blocks: [ 'custom/colors' ],
	},
	{
		slug: 'theme',
		title: __( 'Theme' ),
		subcategories: STYLE_BOOK_THEME_SUBCATEGORIES,
	},
	{
		slug: 'media',
		title: __( 'Media' ),
		blocks: [ 'core/post-featured-image' ],
	},
	{
		slug: 'widgets',
		title: __( 'Widgets' ),
		blocks: [],
	},
	{
		slug: 'embed',
		title: __( 'Embeds' ),
		include: [],
	},
];

// Forming a "block formatting context" to prevent margin collapsing.
// @see https://developer.mozilla.org/en-US/docs/Web/Guide/CSS/Block_formatting_context
const ROOT_CONTAINER = `
	.is-root-container {
		display: flow-root;
	}
`;
// The content area of the Style Book is rendered within an iframe so that global styles
// are applied to elements within the entire content area. To support elements that are
// not part of the block previews, such as headings and layout for the block previews,
// additional CSS rules need to be passed into the iframe. These are hard-coded below.
// Note that button styles are unset, and then focus rules from the `Button` component are
// applied to the `button` element, targeted via `.edit-site-style-book__example`.
// This is to ensure that browser default styles for buttons are not applied to the previews.
export const STYLE_BOOK_IFRAME_STYLES = `
<<<<<<< HEAD
	// Forming a "block formatting context" to prevent margin collapsing.
	// @see https://developer.mozilla.org/en-US/docs/Web/Guide/CSS/Block_formatting_context
	.is-root-container {
		display: flow-root;
	}
	
=======
>>>>>>> 86a3bc9b
	body {
		position: relative;
		padding: 32px !important;
	}

	${ ROOT_CONTAINER }

	.edit-site-style-book__examples {
		max-width: 1200px;
		margin: 0 auto;
	}

	.edit-site-style-book__example {
	    max-width: 900px;
		border-radius: 2px;
		cursor: pointer;
		display: flex;
		flex-direction: column;
		gap: 40px;
		padding: 16px;
		width: 100%;
		box-sizing: border-box;
		scroll-margin-top: 32px;
		scroll-margin-bottom: 32px;
		margin: 0 auto 40px auto;
	}

	.edit-site-style-book__example.is-selected {
		box-shadow: 0 0 0 1px var(--wp-components-color-accent, var(--wp-admin-theme-color, #007cba));
	}

	.edit-site-style-book__example:focus:not(:disabled) {
		box-shadow: 0 0 0 var(--wp-admin-border-width-focus) var(--wp-components-color-accent, var(--wp-admin-theme-color, #007cba));
		outline: 3px solid transparent;
	}

	.edit-site-style-book__examples.is-wide .edit-site-style-book__example {
		flex-direction: row;
	}
	
	.edit-site-style-book__subcategory-title,
	.edit-site-style-book__example-title {
		font-family: -apple-system, BlinkMacSystemFont, "Segoe UI", Roboto, Oxygen-Sans, Ubuntu, Cantarell, "Helvetica Neue", sans-serif;
		font-size: 11px;
		font-weight: 500;
		line-height: normal;
		margin: 0;
		text-align: left;
		text-transform: uppercase;
	}
	
	.edit-site-style-book__subcategory-title {
		font-size: 16px;
		margin-bottom: 40px;
    	border-bottom: 1px solid #ddd;
    	padding-bottom: 8px;
	}

	.edit-site-style-book__examples.is-wide .edit-site-style-book__example-title {
		text-align: right;
		width: 120px;
	}

	.edit-site-style-book__example-preview {
		width: 100%;
	}

	.edit-site-style-book__example-preview .block-editor-block-list__insertion-point,
	.edit-site-style-book__example-preview .block-list-appender {
		display: none;
	}

	.edit-site-style-book__example-preview .is-root-container > .wp-block:first-child {
		margin-top: 0;
	}
	.edit-site-style-book__example-preview .is-root-container > .wp-block:last-child {
		margin-bottom: 0;
	}
`;<|MERGE_RESOLUTION|>--- conflicted
+++ resolved
@@ -113,15 +113,6 @@
 // applied to the `button` element, targeted via `.edit-site-style-book__example`.
 // This is to ensure that browser default styles for buttons are not applied to the previews.
 export const STYLE_BOOK_IFRAME_STYLES = `
-<<<<<<< HEAD
-	// Forming a "block formatting context" to prevent margin collapsing.
-	// @see https://developer.mozilla.org/en-US/docs/Web/Guide/CSS/Block_formatting_context
-	.is-root-container {
-		display: flow-root;
-	}
-	
-=======
->>>>>>> 86a3bc9b
 	body {
 		position: relative;
 		padding: 32px !important;
