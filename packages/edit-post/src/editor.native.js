/**
 * External dependencies
 */
import memize from 'memize';
import { size, map, without } from 'lodash';
import { I18nManager } from 'react-native';

/**
 * WordPress dependencies
 */
import { Component } from '@wordpress/element';
import { EditorProvider } from '@wordpress/editor';
import { parse, serialize, store as blocksStore } from '@wordpress/blocks';
import { withDispatch, withSelect } from '@wordpress/data';
import { compose } from '@wordpress/compose';
import {
	subscribeSetFocusOnTitle,
	subscribeFeaturedImageIdNativeUpdated,
} from '@wordpress/react-native-bridge';
import { SlotFillProvider } from '@wordpress/components';
import { store as coreStore } from '@wordpress/core-data';

/**
 * Internal dependencies
 */
import Layout from './components/layout';
import { store as editPostStore } from './store';

class Editor extends Component {
	constructor( props ) {
		super( ...arguments );

		if ( props.initialHtmlModeEnabled && props.mode === 'visual' ) {
			// enable html mode if the initial mode the parent wants it but we're not already in it
			this.props.switchEditorMode( 'text' );
		}

		this.getEditorSettings = memize( this.getEditorSettings, {
			maxSize: 1,
		} );

		this.setTitleRef = this.setTitleRef.bind( this );
	}

	getEditorSettings(
		settings,
		hasFixedToolbar,
		focusMode,
		hiddenBlockTypes,
		blockTypes
	) {
		settings = {
			...settings,
			isRTL: I18nManager.isRTL,
			hasFixedToolbar,
			focusMode,
		};

		// Omit hidden block types if exists and non-empty.
		if ( size( hiddenBlockTypes ) > 0 ) {
			if ( settings.allowedBlockTypes === undefined ) {
				// if no specific flags for allowedBlockTypes are set, assume `true`
				// meaning allow all block types
				settings.allowedBlockTypes = true;
			}
			// Defer to passed setting for `allowedBlockTypes` if provided as
			// anything other than `true` (where `true` is equivalent to allow
			// all block types).
			const defaultAllowedBlockTypes =
				true === settings.allowedBlockTypes
					? map( blockTypes, 'name' )
					: settings.allowedBlockTypes || [];

			settings.allowedBlockTypes = without(
				defaultAllowedBlockTypes,
				...hiddenBlockTypes
			);
		}

		return settings;
	}

	componentDidMount() {
		const { editEntityRecord, postType, postId } = this.props;

		this.subscriptionParentSetFocusOnTitle = subscribeSetFocusOnTitle(
			() => {
				if ( this.postTitleRef ) {
					this.postTitleRef.focus();
				}
			}
		);

		this.subscriptionParentFeaturedImageIdNativeUpdated = subscribeFeaturedImageIdNativeUpdated(
			( payload ) => {
				editEntityRecord( 'postType', postType, postId, {
					featured_media: payload.featuredImageId,
				} );
			}
		);
	}

	componentWillUnmount() {
		if ( this.subscriptionParentSetFocusOnTitle ) {
			this.subscriptionParentSetFocusOnTitle.remove();
		}

		if ( this.subscribeFeaturedImageIdNativeUpdated ) {
			this.subscribeFeaturedImageIdNativeUpdated.remove();
		}
	}

	setTitleRef( titleRef ) {
		this.postTitleRef = titleRef;
	}

	render() {
		const {
			settings,
			hasFixedToolbar,
			focusMode,
			initialEdits,
			hiddenBlockTypes,
			blockTypes,
			post,
			postId,
			postType,
<<<<<<< HEAD
			featuredMedia,
=======
			featuredImageId,
>>>>>>> 1b49efae
			initialHtml,
			...props
		} = this.props;

		const editorSettings = this.getEditorSettings(
			settings,
			hasFixedToolbar,
			focusMode,
			hiddenBlockTypes,
			blockTypes
		);

		const normalizedPost = post || {
			id: postId,
			title: {
				raw: props.initialTitle || '',
			},
<<<<<<< HEAD
			featured_media: featuredMedia,
=======
			featured_media: featuredImageId,
>>>>>>> 1b49efae
			content: {
				// make sure the post content is in sync with gutenberg store
				// to avoid marking the post as modified when simply loaded
				// For now, let's assume: serialize( parse( html ) ) !== html
				raw: serialize( parse( initialHtml || '' ) ),
			},
			type: postType,
			status: 'draft',
			meta: [],
		};

		return (
			<SlotFillProvider>
				<EditorProvider
					settings={ editorSettings }
					post={ normalizedPost }
					initialEdits={ initialEdits }
					useSubRegistry={ false }
					{ ...props }
				>
					<Layout setTitleRef={ this.setTitleRef } />
				</EditorProvider>
			</SlotFillProvider>
		);
	}
}

export default compose( [
	withSelect( ( select ) => {
		const {
			isFeatureActive,
			getEditorMode,
			getPreference,
			__experimentalGetPreviewDeviceType,
		} = select( editPostStore );
		const { getBlockTypes } = select( blocksStore );

		return {
			hasFixedToolbar:
				isFeatureActive( 'fixedToolbar' ) ||
				__experimentalGetPreviewDeviceType() !== 'Desktop',
			focusMode: isFeatureActive( 'focusMode' ),
			mode: getEditorMode(),
			hiddenBlockTypes: getPreference( 'hiddenBlockTypes' ),
			blockTypes: getBlockTypes(),
		};
	} ),
	withDispatch( ( dispatch ) => {
		const { switchEditorMode } = dispatch( editPostStore );
		const { editEntityRecord } = dispatch( coreStore );
		return {
			switchEditorMode,
			editEntityRecord,
		};
	} ),
] )( Editor );<|MERGE_RESOLUTION|>--- conflicted
+++ resolved
@@ -125,11 +125,7 @@
 			post,
 			postId,
 			postType,
-<<<<<<< HEAD
-			featuredMedia,
-=======
 			featuredImageId,
->>>>>>> 1b49efae
 			initialHtml,
 			...props
 		} = this.props;
@@ -147,11 +143,7 @@
 			title: {
 				raw: props.initialTitle || '',
 			},
-<<<<<<< HEAD
-			featured_media: featuredMedia,
-=======
 			featured_media: featuredImageId,
->>>>>>> 1b49efae
 			content: {
 				// make sure the post content is in sync with gutenberg store
 				// to avoid marking the post as modified when simply loaded
