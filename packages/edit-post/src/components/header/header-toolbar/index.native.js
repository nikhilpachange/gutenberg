/**
 * External dependencies
 */
import { Platform, ScrollView, View } from 'react-native';

/**
 * WordPress dependencies
 */
import { useCallback, useRef, useState, useEffect } from '@wordpress/element';
import { compose, withPreferredColorScheme } from '@wordpress/compose';
import { withSelect, withDispatch } from '@wordpress/data';
import { withViewportMatch } from '@wordpress/viewport';
import { __ } from '@wordpress/i18n';
import {
	Inserter,
	BlockToolbar,
	store as blockEditorStore,
} from '@wordpress/block-editor';
import { ToolbarGroup, ToolbarButton } from '@wordpress/components';
import {
	keyboardClose,
	audio as audioIcon,
	media as imageIcon,
	video as videoIcon,
	gallery as galleryIcon,
} from '@wordpress/icons';
import { store as editorStore } from '@wordpress/editor';
import { createBlock } from '@wordpress/blocks';
import {
	toggleUndoButton,
	toggleRedoButton,
	subscribeOnUndoPressed,
	subscribeOnRedoPressed,
} from '@wordpress/react-native-bridge';

/**
 * Internal dependencies
 */
import styles from './style.scss';
import { store as editPostStore } from '../../../store';

function HeaderToolbar( {
	hasRedo,
	hasUndo,
	redo,
	undo,
	showInserter,
	showKeyboardHideButton,
	getStylesFromColorScheme,
	insertBlock,
	onHideKeyboard,
	onOpenBlockSettings,
	isRTL,
	noContentSelected,
} ) {
	const anchorNodeRef = useRef();
	const wasNoContentSelected = useRef( noContentSelected );
	// eslint-disable-next-line no-unused-vars
	const [ isInserterOpen, setIsInserterOpen ] = useState( false );

<<<<<<< HEAD
	useEffect( () => {
		const onUndoSubscription = subscribeOnUndoPressed( undo );
		const onRedoSubscription = subscribeOnRedoPressed( redo );

		return () => {
			onUndoSubscription?.remove();
			onRedoSubscription?.remove();
		};
	}, [ undo, redo ] );

	useEffect( () => {
		toggleUndoButton( ! hasUndo );
	}, [ hasUndo ] );

	useEffect( () => {
		toggleRedoButton( ! hasRedo );
	}, [ hasRedo ] );
=======
	const containerStyle = getStylesFromColorScheme(
		styles[ 'header-toolbar__container' ],
		styles[ 'header-toolbar__container--dark' ]
	);
>>>>>>> bcef9ac6

	const scrollViewRef = useRef( null );
	const scrollToStart = () => {
		// scrollview doesn't seem to automatically adjust to RTL on Android so, scroll to end when Android
		const isAndroid = Platform.OS === 'android';
		if ( isAndroid && isRTL ) {
			scrollViewRef.current.scrollToEnd();
		} else {
			scrollViewRef.current.scrollTo( { x: 0 } );
		}
	};

	const onInsertBlock = useCallback(
		( blockType ) => () => {
			insertBlock( createBlock( blockType ), undefined, undefined, true, {
				source: 'inserter_menu',
			} );
		},
		[ insertBlock ]
	);

	const renderMediaButtons = (
		<ToolbarGroup>
			<ToolbarButton
				key="imageButton"
				title={ __( 'Image' ) }
				icon={ imageIcon }
				onClick={ onInsertBlock( 'core/image' ) }
				testID="insert-image-button"
				extraProps={ {
					hint: __( 'Insert Image Block' ),
				} }
			/>
			<ToolbarButton
				key="videoButton"
				title={ __( 'Video' ) }
				icon={ videoIcon }
				onClick={ onInsertBlock( 'core/video' ) }
				testID="insert-video-button"
				extraProps={ {
					hint: __( 'Insert Video Block' ),
				} }
			/>
			<ToolbarButton
				key="galleryButton"
				title={ __( 'Gallery' ) }
				icon={ galleryIcon }
				onClick={ onInsertBlock( 'core/gallery' ) }
				testID="insert-gallery-button"
				extraProps={ {
					hint: __( 'Insert Gallery Block' ),
				} }
			/>
			<ToolbarButton
				key="audioButton"
				title={ __( 'Audio' ) }
				icon={ audioIcon }
				onClick={ onInsertBlock( 'core/audio' ) }
				testID="insert-audio-button"
				extraProps={ {
					hint: __( 'Insert Audio Block' ),
				} }
			/>
		</ToolbarGroup>
	);

	const onToggleInserter = useCallback(
		( isOpen ) => {
			if ( isOpen ) {
				wasNoContentSelected.current = noContentSelected;
			}
			setIsInserterOpen( isOpen );
		},
		[ noContentSelected ]
	);

	/* translators: accessibility text for the editor toolbar */
	const toolbarAriaLabel = __( 'Document tools' );

	return (
		<View
			ref={ anchorNodeRef }
			testID={ toolbarAriaLabel }
			accessibilityLabel={ toolbarAriaLabel }
			style={ containerStyle }
		>
			<ScrollView
				ref={ scrollViewRef }
				onContentSizeChange={ scrollToStart }
				horizontal={ true }
				showsHorizontalScrollIndicator={ false }
				keyboardShouldPersistTaps="always"
				alwaysBounceHorizontal={ false }
				contentContainerStyle={
					styles[ 'header-toolbar__scrollable-content' ]
				}
			>
				<Inserter
					disabled={ ! showInserter }
					onToggle={ onToggleInserter }
				/>
				{ noContentSelected && renderMediaButtons }
				<BlockToolbar
					anchorNodeRef={ anchorNodeRef.current }
					onOpenBlockSettings={ onOpenBlockSettings }
				/>
			</ScrollView>
			{ showKeyboardHideButton && (
				<ToolbarGroup
					passedStyle={
						styles[ 'header-toolbar__keyboard-hide-container' ]
					}
				>
					<ToolbarButton
						title={ __( 'Hide keyboard' ) }
						icon={ keyboardClose }
						onClick={ onHideKeyboard }
						extraProps={ {
							hint: __( 'Tap to hide the keyboard' ),
						} }
					/>
				</ToolbarGroup>
			) }
		</View>
	);
}

export default compose( [
	withSelect( ( select ) => {
		const {
			getBlockRootClientId,
			getBlockSelectionEnd,
			hasInserterItems,
			hasSelectedBlock,
		} = select( blockEditorStore );
		const { getEditorSettings } = select( editorStore );
		const isAnyBlockSelected = hasSelectedBlock();
		return {
			hasRedo: select( editorStore ).hasEditorRedo(),
			hasUndo: select( editorStore ).hasEditorUndo(),
			// This setting (richEditingEnabled) should not live in the block editor's setting.
			showInserter:
				select( editPostStore ).getEditorMode() === 'visual' &&
				getEditorSettings().richEditingEnabled &&
				hasInserterItems(
					getBlockRootClientId( getBlockSelectionEnd() )
				),
			isTextModeEnabled:
				select( editPostStore ).getEditorMode() === 'text',
			isRTL: select( blockEditorStore ).getSettings().isRTL,
			noContentSelected: ! isAnyBlockSelected,
		};
	} ),
	withDispatch( ( dispatch ) => {
		const { clearSelectedBlock, insertBlock } =
			dispatch( blockEditorStore );
		const { openGeneralSidebar } = dispatch( editPostStore );
		const { togglePostTitleSelection } = dispatch( editorStore );

		return {
			redo: dispatch( editorStore ).redo,
			undo: dispatch( editorStore ).undo,
			onHideKeyboard() {
				clearSelectedBlock();
				togglePostTitleSelection( false );
			},
			insertBlock,
			onOpenBlockSettings() {
				openGeneralSidebar( 'edit-post/block' );
			},
		};
	} ),
	withViewportMatch( { isLargeViewport: 'medium' } ),
	withPreferredColorScheme,
] )( HeaderToolbar );<|MERGE_RESOLUTION|>--- conflicted
+++ resolved
@@ -58,7 +58,6 @@
 	// eslint-disable-next-line no-unused-vars
 	const [ isInserterOpen, setIsInserterOpen ] = useState( false );
 
-<<<<<<< HEAD
 	useEffect( () => {
 		const onUndoSubscription = subscribeOnUndoPressed( undo );
 		const onRedoSubscription = subscribeOnRedoPressed( redo );
@@ -76,12 +75,11 @@
 	useEffect( () => {
 		toggleRedoButton( ! hasRedo );
 	}, [ hasRedo ] );
-=======
+
 	const containerStyle = getStylesFromColorScheme(
 		styles[ 'header-toolbar__container' ],
 		styles[ 'header-toolbar__container--dark' ]
 	);
->>>>>>> bcef9ac6
 
 	const scrollViewRef = useRef( null );
 	const scrollToStart = () => {
