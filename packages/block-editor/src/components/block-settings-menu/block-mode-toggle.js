--- conflicted
+++ resolved
@@ -29,15 +29,7 @@
 	const label =
 		mode === 'visual' ? __( 'Edit as HTML' ) : __( 'Edit visually' );
 
-<<<<<<< HEAD
-	return (
-		<MenuItem onClick={ onToggleMode } icon="html">
-			{ ! small && label }
-		</MenuItem>
-	);
-=======
 	return <MenuItem onClick={ onToggleMode }>{ ! small && label }</MenuItem>;
->>>>>>> 251bab45
 }
 
 export default compose( [
