--- conflicted
+++ resolved
@@ -4,28 +4,4 @@
 			justify-content: center;
 		}
 	}
-<<<<<<< HEAD
-}
-
-.block-editor-inspector-controls-tabs__hint {
-	align-items: flex-start;
-	background: $gray-100;
-	border-radius: $radius-primitive;
-	color: $gray-900;
-	display: flex;
-	flex-direction: row;
-	margin: $grid-unit-20;
-	font-size: $default-font-size;
-}
-
-.block-editor-inspector-controls-tabs__hint-content {
-	margin: $grid-unit-15 0 $grid-unit-15 $grid-unit-15;
-}
-
-.block-editor-inspector-controls-tabs__hint-dismiss {
-	// The dismiss button has a lot of empty space through its padding.
-	// Apply margin to visually align the icon with the top of the text to its left.
-	margin: $grid-unit-05 $grid-unit-05 $grid-unit-05 0;
-=======
->>>>>>> 1e7c478b
 }