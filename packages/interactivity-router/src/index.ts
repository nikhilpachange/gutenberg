/**
 * WordPress dependencies
 */
import { store, privateApis, getConfig } from '@wordpress/interactivity';

/**
 * Internal dependencies
 */
import { fetchHeadAssets, updateHead } from './head';

const {
	directivePrefix,
	getRegionRootFragment,
	initialVdom,
	toVdom,
	render,
	parseServerData,
	populateServerData,
	batch,
} = privateApis(
	'I acknowledge that using private APIs means my theme or plugin will inevitably break in the next version of WordPress.'
);

interface NavigateOptions {
	force?: boolean;
	html?: string;
	replace?: boolean;
	timeout?: number;
	loadingAnimation?: boolean;
	screenReaderAnnouncement?: boolean;
}

interface PrefetchOptions {
	force?: boolean;
	html?: string;
}

interface VdomParams {
	vdom?: typeof initialVdom;
}

interface Page {
	regions: Record< string, any >;
	head: HTMLHeadElement[];
	title: string;
	initialData: any;
}

type RegionsToVdom = ( dom: Document, params?: VdomParams ) => Promise< Page >;

// Check if the navigation mode is full page or region based.
const navigationMode: 'regionBased' | 'fullPage' =
	getConfig( 'core/router' ).navigationMode ?? 'regionBased';

// The cache of visited and prefetched pages, stylesheets and scripts.
const pages = new Map< string, Promise< Page | false > >();
const headElements = new Map< string, { tag: HTMLElement; text: string } >();

// Helper to remove domain and hash from the URL. We are only interesting in
// caching the path and the query.
const getPagePath = ( url: string ) => {
	const u = new URL( url, window.location.href );
	return u.pathname + u.search;
};

// Fetch a new page and convert it to a static virtual DOM.
const fetchPage = async ( url: string, { html }: { html: string } ) => {
	try {
		if ( ! html ) {
			const res = await window.fetch( url );
			if ( res.status !== 200 ) {
				return false;
			}
			html = await res.text();
		}
		const dom = new window.DOMParser().parseFromString( html, 'text/html' );
		return regionsToVdom( dom );
	} catch ( e ) {
		return false;
	}
};

// Return an object with VDOM trees of those HTML regions marked with a
// `router-region` directive.
const regionsToVdom: RegionsToVdom = async ( dom, { vdom } = {} ) => {
	const regions = { body: undefined };
	let head: HTMLElement[];
	if ( globalThis.IS_GUTENBERG_PLUGIN ) {
		if ( navigationMode === 'fullPage' ) {
			head = await fetchHeadAssets( dom, headElements );
			regions.body = vdom
				? vdom.get( document.body )
				: toVdom( dom.body );
		}
	}
	if ( navigationMode === 'regionBased' ) {
		const attrName = `data-${ directivePrefix }-router-region`;
		dom.querySelectorAll( `[${ attrName }]` ).forEach( ( region ) => {
			const id = region.getAttribute( attrName );
			regions[ id ] = vdom?.has( region )
				? vdom.get( region )
				: toVdom( region );
		} );
	}
	const title = dom.querySelector( 'title' )?.innerText;
	const initialData = parseServerData( dom );
	return { regions, head, title, initialData };
};

// Render all interactive regions contained in the given page.
const renderRegions = ( page: Page ) => {
	batch( () => {
		populateInitialData( page.initialData );
		if ( globalThis.IS_GUTENBERG_PLUGIN ) {
			if ( navigationMode === 'fullPage' ) {
				// Once this code is tested and more mature, the head should be updated for region based navigation as well.
				updateHead( page.head );
				const fragment = getRegionRootFragment( document.body );
				render( page.regions.body, fragment );
			}
		}
		if ( navigationMode === 'regionBased' ) {
<<<<<<< HEAD
=======
			populateServerData( page.initialData );
>>>>>>> 4a91d326
			const attrName = `data-${ directivePrefix }-router-region`;
			document
				.querySelectorAll( `[${ attrName }]` )
				.forEach( ( region ) => {
					const id = region.getAttribute( attrName );
					const fragment = getRegionRootFragment( region );
					render( page.regions[ id ], fragment );
				} );
		}
		if ( page.title ) {
			document.title = page.title;
		}
	} );
};

/**
 * Load the given page forcing a full page reload.
 *
 * The function returns a promise that won't resolve, useful to prevent any
 * potential feedback indicating that the navigation has finished while the new
 * page is being loaded.
 *
 * @param href The page href.
 * @return Promise that never resolves.
 */
const forcePageReload = ( href: string ) => {
	window.location.assign( href );
	return new Promise( () => {} );
};

// Listen to the back and forward buttons and restore the page if it's in the
// cache.
window.addEventListener( 'popstate', async () => {
	const pagePath = getPagePath( window.location.href ); // Remove hash.
	const page = pages.has( pagePath ) && ( await pages.get( pagePath ) );
	if ( page ) {
		renderRegions( page );
		// Update the URL in the state.
		state.url = window.location.href;
	} else {
		window.location.reload();
	}
} );

// Initialize the router and cache the initial page using the initial vDOM.
// Once this code is tested and more mature, the head should be updated for
// region based navigation as well.
if ( globalThis.IS_GUTENBERG_PLUGIN ) {
	if ( navigationMode === 'fullPage' ) {
		// Cache the scripts. Has to be called before fetching the assets.
		[].map.call( document.querySelectorAll( 'script[src]' ), ( script ) => {
			headElements.set( script.getAttribute( 'src' ), {
				tag: script,
				text: script.textContent,
			} );
		} );
		await fetchHeadAssets( document, headElements );
	}
}
pages.set(
	getPagePath( window.location.href ),
	Promise.resolve( regionsToVdom( document, { vdom: initialVdom } ) )
);

// Check if the link is valid for client-side navigation.
const isValidLink = ( ref: HTMLAnchorElement ) =>
	ref &&
	ref instanceof window.HTMLAnchorElement &&
	ref.href &&
	( ! ref.target || ref.target === '_self' ) &&
	ref.origin === window.location.origin &&
	! ref.pathname.startsWith( '/wp-admin' ) &&
	! ref.pathname.startsWith( '/wp-login.php' ) &&
	! ref.getAttribute( 'href' ).startsWith( '#' ) &&
	! new URL( ref.href ).searchParams.has( '_wpnonce' );

// Check if the event is valid for client-side navigation.
const isValidEvent = ( event: MouseEvent ) =>
	event &&
	event.button === 0 && // Left clicks only.
	! event.metaKey && // Open in new tab (Mac).
	! event.ctrlKey && // Open in new tab (Windows).
	! event.altKey && // Download.
	! event.shiftKey &&
	! event.defaultPrevented;

// Variable to store the current navigation.
let navigatingTo = '';

let hasLoadedNavigationTextsData = false;
const navigationTexts = {
	loading: 'Loading page, please wait.',
	loaded: 'Page Loaded.',
};

interface Store {
	state: {
		url: string;
		navigation: {
			hasStarted: boolean;
			hasFinished: boolean;
			message: string;
			texts?: {
				loading?: string;
				loaded?: string;
			};
		};
	};
	actions: {
		navigate: ( href: string, options?: NavigateOptions ) => void;
		prefetch: ( url: string, options?: PrefetchOptions ) => void;
	};
}

export const { state, actions } = store< Store >( 'core/router', {
	state: {
		url: window.location.href,
		navigation: {
			hasStarted: false,
			hasFinished: false,
			message: '',
		},
	},
	actions: {
		/**
		 * Navigates to the specified page.
		 *
		 * This function normalizes the passed href, fetchs the page HTML if
		 * needed, and updates any interactive regions whose contents have
		 * changed. It also creates a new entry in the browser session history.
		 *
		 * @param href                               The page href.
		 * @param [options]                          Options object.
		 * @param [options.force]                    If true, it forces re-fetching the URL.
		 * @param [options.html]                     HTML string to be used instead of fetching the requested URL.
		 * @param [options.replace]                  If true, it replaces the current entry in the browser session history.
		 * @param [options.timeout]                  Time until the navigation is aborted, in milliseconds. Default is 10000.
		 * @param [options.loadingAnimation]         Whether an animation should be shown while navigating. Default to `true`.
		 * @param [options.screenReaderAnnouncement] Whether a message for screen readers should be announced while navigating. Default to `true`.
		 *
		 * @return  Promise that resolves once the navigation is completed or aborted.
		 */
		*navigate( href: string, options: NavigateOptions = {} ) {
			const { clientNavigationDisabled } = getConfig();
			if ( clientNavigationDisabled ) {
				yield forcePageReload( href );
			}

			const pagePath = getPagePath( href );
			const { navigation } = state;
			const {
				loadingAnimation = true,
				screenReaderAnnouncement = true,
				timeout = 10000,
			} = options;

			navigatingTo = href;
			actions.prefetch( pagePath, options );

			// Create a promise that resolves when the specified timeout ends.
			// The timeout value is 10 seconds by default.
			const timeoutPromise = new Promise< void >( ( resolve ) =>
				setTimeout( resolve, timeout )
			);

			// Don't update the navigation status immediately, wait 400 ms.
			const loadingTimeout = setTimeout( () => {
				if ( navigatingTo !== href ) {
					return;
				}

				if ( loadingAnimation ) {
					navigation.hasStarted = true;
					navigation.hasFinished = false;
				}
				if ( screenReaderAnnouncement ) {
					a11ySpeak( 'loading' );
				}
			}, 400 );

			const page = yield Promise.race( [
				pages.get( pagePath ),
				timeoutPromise,
			] );

			// Dismiss loading message if it hasn't been added yet.
			clearTimeout( loadingTimeout );

			// Once the page is fetched, the destination URL could have changed
			// (e.g., by clicking another link in the meantime). If so, bail
			// out, and let the newer execution to update the HTML.
			if ( navigatingTo !== href ) {
				return;
			}

			if (
				page &&
				! page.initialData?.config?.[ 'core/router' ]
					?.clientNavigationDisabled
			) {
				yield renderRegions( page );
				window.history[
					options.replace ? 'replaceState' : 'pushState'
				]( {}, '', href );

				// Update the URL in the state.
				state.url = href;

				// Update the navigation status once the the new page rendering
				// has been completed.
				if ( loadingAnimation ) {
					navigation.hasStarted = false;
					navigation.hasFinished = true;
				}

				if ( screenReaderAnnouncement ) {
					a11ySpeak( 'loaded' );
				}

				// Scroll to the anchor if exits in the link.
				const { hash } = new URL( href, window.location.href );
				if ( hash ) {
					document.querySelector( hash )?.scrollIntoView();
				}
			} else {
				yield forcePageReload( href );
			}
		},

		/**
		 * Prefetchs the page with the passed URL.
		 *
		 * The function normalizes the URL and stores internally the fetch
		 * promise, to avoid triggering a second fetch for an ongoing request.
		 *
		 * @param url             The page URL.
		 * @param [options]       Options object.
		 * @param [options.force] Force fetching the URL again.
		 * @param [options.html]  HTML string to be used instead of fetching the requested URL.
		 */
		prefetch( url: string, options: PrefetchOptions = {} ) {
			const { clientNavigationDisabled } = getConfig();
			if ( clientNavigationDisabled ) {
				return;
			}

			const pagePath = getPagePath( url );
			if ( options.force || ! pages.has( pagePath ) ) {
				pages.set(
					pagePath,
					fetchPage( pagePath, { html: options.html } )
				);
			}
		},
	},
} );

/**
 * Announces a message to screen readers.
 *
 * This is a wrapper around the `@wordpress/a11y` package's `speak` function. It handles importing
 * the package on demand and should be used instead of calling `ally.speak` direacly.
 *
 * @param messageKey The message to be announced by assistive technologies.
 */
function a11ySpeak( messageKey: keyof typeof navigationTexts ) {
	if ( ! hasLoadedNavigationTextsData ) {
		hasLoadedNavigationTextsData = true;
		const content = document.getElementById(
			'wp-script-module-data-@wordpress/interactivity-router'
		)?.textContent;
		if ( content ) {
			try {
				const parsed = JSON.parse( content );
				if ( typeof parsed?.i18n?.loading === 'string' ) {
					navigationTexts.loading = parsed.i18n.loading;
				}
				if ( typeof parsed?.i18n?.loaded === 'string' ) {
					navigationTexts.loaded = parsed.i18n.loaded;
				}
			} catch {}
		} else {
			// Fallback to localized strings from Interactivity API state.
			if ( state.navigation.texts?.loading ) {
				navigationTexts.loading = state.navigation.texts.loading;
			}
			if ( state.navigation.texts?.loaded ) {
				navigationTexts.loaded = state.navigation.texts.loaded;
			}
		}
	}

	const message = navigationTexts[ messageKey ];

	if ( globalThis.IS_GUTENBERG_PLUGIN ) {
		import( '@wordpress/a11y' ).then(
			( { speak } ) => speak( message ),
			// Ignore failures to load the a11y module.
			() => {}
		);
	} else {
		state.navigation.message =
			// Announce that the page has been loaded. If the message is the
			// same, we use a no-break space similar to the @wordpress/a11y
			// package: https://github.com/WordPress/gutenberg/blob/c395242b8e6ee20f8b06c199e4fc2920d7018af1/packages/a11y/src/filter-message.js#L20-L26
			message + ( state.navigation.message === message ? '\u00A0' : '' );
	}
}

// Add click and prefetch to all links.
if ( globalThis.IS_GUTENBERG_PLUGIN ) {
	if ( navigationMode === 'fullPage' ) {
		// Navigate on click.
		document.addEventListener(
			'click',
			function ( event ) {
				const ref = ( event.target as Element ).closest( 'a' );
				if ( isValidLink( ref ) && isValidEvent( event ) ) {
					event.preventDefault();
					actions.navigate( ref.href );
				}
			},
			true
		);
		// Prefetch on hover.
		document.addEventListener(
			'mouseenter',
			function ( event ) {
				if ( ( event.target as Element )?.nodeName === 'A' ) {
					const ref = ( event.target as Element ).closest( 'a' );
					if ( isValidLink( ref ) && isValidEvent( event ) ) {
						actions.prefetch( ref.href );
					}
				}
			},
			true
		);
	}
}<|MERGE_RESOLUTION|>--- conflicted
+++ resolved
@@ -120,10 +120,7 @@
 			}
 		}
 		if ( navigationMode === 'regionBased' ) {
-<<<<<<< HEAD
-=======
 			populateServerData( page.initialData );
->>>>>>> 4a91d326
 			const attrName = `data-${ directivePrefix }-router-region`;
 			document
 				.querySelectorAll( `[${ attrName }]` )
