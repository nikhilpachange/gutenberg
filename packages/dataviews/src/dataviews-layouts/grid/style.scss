.dataviews-view-grid {
	margin-bottom: auto;
	grid-template-rows: max-content;
	padding: 0 $grid-unit-60 $grid-unit-30;
	transition: padding ease-out 0.1s;
	@include reduce-motion("transition");


	.dataviews-view-grid__card {
		height: 100%;
		justify-content: flex-start;
		position: relative;

		.dataviews-view-grid__title-actions {
			padding: $grid-unit-10 0 $grid-unit-10;
		}

		.dataviews-view-grid__primary-field {
			min-height: $grid-unit-30; // Preserve layout when there is no ellipsis button
<<<<<<< HEAD
=======
			display: flex;
			align-items: center;
>>>>>>> 180211c8

			&--clickable {
				width: fit-content;
			}
		}


		&.is-selected {
			.dataviews-view-grid__fields .dataviews-view-grid__field .dataviews-view-grid__field-value {
				color: $gray-900;
			}

			.dataviews-view-grid__media::after {
				background-color: rgba(var(--wp-admin-theme-color--rgb), 0.08);
				box-shadow: inset 0 0 0 $border-width var(--wp-admin-theme-color);
			}
		}
	}

	.dataviews-view-grid__media {
		width: 100%;
		min-height: 200px;
		aspect-ratio: 1/1;
		background-color: $gray-100;
		border-radius: $grid-unit-05;
		position: relative;

		img {
			object-fit: cover;
			width: 100%;
			height: 100%;
		}

		&::after {
			content: "";
			position: absolute;
			top: 0;
			left: 0;
			width: 100%;
			height: 100%;
			box-shadow: inset 0 0 0 $border-width rgba(0, 0, 0, 0.1);
			border-radius: $grid-unit-05;
			pointer-events: none;
		}
	}

	.dataviews-view-grid__fields {
		position: relative;
		font-size: 12px;
		line-height: 16px;

		&:not(:empty) {
			padding: 0 0 $grid-unit-15;
		}

		.dataviews-view-grid__field-value:not(:empty) {
			min-height: $grid-unit-30;
			line-height: $grid-unit-05 * 5;
			padding-top: math.div($grid-unit-05, 2);
		}

		.dataviews-view-grid__field {
			align-items: flex-start;
			min-height: $grid-unit-30;

			&:not(:has(.dataviews-view-grid__field-value:not(:empty))) {
				display: none;
			}

			&:not(.is-column) {
				align-items: center;

				.dataviews-view-grid__field-name {
					width: 35%;
				}

				.dataviews-view-grid__field-value {
					width: 65%;
					overflow: hidden;
					text-overflow: ellipsis;
					white-space: nowrap;
				}
			}

			&.is-column {
				& + .is-row {
					margin-top: $grid-unit-05;
				}
			}

			.dataviews-view-grid__field-name {
				color: $gray-700;
			}
		}
	}

	.dataviews-view-grid__badge-fields {
		&:not(:empty) {
			padding-bottom: $grid-unit-15;
		}

		.dataviews-view-grid__field-value {
			width: fit-content;
			background: $gray-100;
			padding: 0 $grid-unit-10;
			min-height: $grid-unit-30;
			border-radius: $radius-small;
			display: flex;
			align-items: center;
			font-size: 12px;
		}
	}
}

.dataviews-view-grid.dataviews-view-grid {
	grid-template-columns: repeat(1, minmax(0, 1fr));

	@include break-mobile() {
		grid-template-columns: repeat(2, minmax(0, 1fr));
	}

	@include break-xlarge() {
		grid-template-columns: repeat(3, minmax(0, 1fr));
	}

	@include break-huge() {
		grid-template-columns: repeat(4, minmax(0, 1fr));
	}

	@include break-xhuge() {
		grid-template-columns: repeat(5, minmax(0, 1fr));
	}
}

.dataviews-view-grid__field-value:empty,
.dataviews-view-grid__field:empty {
	display: none;
}

.dataviews-view-grid__card .dataviews-selection-checkbox {
	position: absolute;
	top: -9999em;
	left: $grid-unit-10;
	z-index: z-index(".dataviews-view-grid__card .dataviews-selection-checkbox");
}

.dataviews-view-grid__card:hover .dataviews-selection-checkbox,
.dataviews-view-grid__card:focus-within .dataviews-selection-checkbox,
.dataviews-view-grid__card.is-selected .dataviews-selection-checkbox {
	top: $grid-unit-10;
}

/* stylelint-disable-next-line scss/at-rule-no-unknown -- '@container' not globally permitted */
@container (max-width: 430px) {
	.dataviews-view-grid {
		padding-left: $grid-unit-30;
		padding-right: $grid-unit-30;
	}
}<|MERGE_RESOLUTION|>--- conflicted
+++ resolved
@@ -17,11 +17,8 @@
 
 		.dataviews-view-grid__primary-field {
 			min-height: $grid-unit-30; // Preserve layout when there is no ellipsis button
-<<<<<<< HEAD
-=======
 			display: flex;
 			align-items: center;
->>>>>>> 180211c8
 
 			&--clickable {
 				width: fit-content;
