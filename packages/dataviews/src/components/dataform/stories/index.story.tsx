--- conflicted
+++ resolved
@@ -8,9 +8,6 @@
  * Internal dependencies
  */
 import DataForm from '../index';
-<<<<<<< HEAD
-import type { Form } from '../../../types';
-=======
 import type { Field, Form } from '../../../types';
 
 type SamplePost = {
@@ -23,7 +20,6 @@
 	birthdate: string;
 	password?: string;
 };
->>>>>>> 58150efb
 
 const meta = {
 	title: 'DataViews/DataForm',
@@ -38,18 +34,6 @@
 	},
 };
 export default meta;
-
-type SamplePost = {
-	title: string;
-	order: number;
-	author: number;
-	status: string;
-	reviewer: string;
-	date: string;
-	birthdate: string;
-	sampleField?: string;
-	password?: string;
-};
 
 const fields = [
 	{
@@ -155,18 +139,6 @@
 			'title',
 			'order',
 			{
-<<<<<<< HEAD
-				id: 'status',
-				layout: 'panel',
-				fields: [ 'status', 'password' ],
-			},
-			'author',
-			'reviewer',
-			'date',
-			'birthdate',
-		],
-	} as Form< SamplePost >;
-=======
 				id: 'sticky',
 				layout: type === 'regular' ? 'regular' : 'inline',
 			},
@@ -177,7 +149,6 @@
 			'birthdate',
 		],
 	} as Form;
->>>>>>> 58150efb
 
 	return (
 		<DataForm< SamplePost >
@@ -215,17 +186,6 @@
 	const form = {
 		fields: [
 			'title',
-<<<<<<< HEAD
-			{
-				id: 'status',
-				layout: 'panel',
-				fields: [ 'status', 'password' ],
-			},
-			'order',
-			'author',
-		],
-	} as Form< SamplePost >;
-=======
 			...( type === 'regular'
 				? [ 'status', 'password' ]
 				: [
@@ -239,7 +199,6 @@
 			'author',
 		],
 	} as Form;
->>>>>>> 58150efb
 
 	return (
 		<DataForm< SamplePost >
@@ -264,11 +223,8 @@
 	render: CombinedFieldsComponent,
 	argTypes: {
 		...meta.argTypes,
-<<<<<<< HEAD
-=======
 	},
 	args: {
 		type: 'panel',
->>>>>>> 58150efb
 	},
 };