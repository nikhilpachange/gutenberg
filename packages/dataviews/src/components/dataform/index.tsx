--- conflicted
+++ resolved
@@ -18,13 +18,8 @@
 	onChange,
 }: DataFormProps< Item > ) {
 	const normalizedFields = useMemo(
-<<<<<<< HEAD
-		() => normalizeFields( props.fields ),
-		[ props.fields ]
-=======
 		() => normalizeFields( fields ),
 		[ fields ]
->>>>>>> b76d9f03
 	);
 
 	if ( ! form.fields ) {
@@ -33,16 +28,7 @@
 
 	return (
 		<DataFormProvider fields={ normalizedFields }>
-<<<<<<< HEAD
-			<DataFormLayout
-				defaultLayout={ form.type }
-				data={ props.data }
-				fields={ form.fields }
-				onChange={ props.onChange }
-			/>
-=======
 			<DataFormLayout data={ data } form={ form } onChange={ onChange } />
->>>>>>> b76d9f03
 		</DataFormProvider>
 	);
 }