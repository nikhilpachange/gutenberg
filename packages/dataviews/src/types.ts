/**
 * External dependencies
 */
import type { ReactElement, ComponentType } from 'react';

/**
 * Internal dependencies
 */
import type { SetSelection } from './private-types';

export type SortDirection = 'asc' | 'desc';

/**
 * Generic option type.
 */
export interface Option< Value extends any = any > {
	value: Value;
	label: string;
	description?: string;
}

interface FilterByConfig {
	/**
	 * The list of operators supported by the field.
	 */
	operators?: Operator[];

	/**
	 * Whether it is a primary filter.
	 *
	 * A primary filter is always visible and is not listed in the "Add filter" component,
	 * except for the list layout where it behaves like a secondary filter.
	 */
	isPrimary?: boolean;
}

export type Operator =
	| 'is'
	| 'isNot'
	| 'isAny'
	| 'isNone'
	| 'isAll'
	| 'isNotAll';

export type FieldType = 'text' | 'integer' | 'datetime';

export type ValidationContext = {
	elements?: Option[];
};

/**
 * An abstract interface for Field based on the field type.
 */
export type FieldTypeDefinition< Item > = {
	/**
	 * Callback used to sort the field.
	 */
	sort: ( a: Item, b: Item, direction: SortDirection ) => number;

	/**
	 * Callback used to validate the field.
	 */
	isValid: ( item: Item, context?: ValidationContext ) => boolean;

	/**
	 * Callback used to render an edit control for the field or control name.
	 */
	Edit: ComponentType< DataFormControlProps< Item > > | string;
};

/**
 * A dataview field for a specific property of a data type.
 */
export type Field< Item > = {
	/**
	 * Type of the fields.
	 */
	type?: FieldType;

	/**
	 * The unique identifier of the field.
	 */
	id: string;

	/**
	 * The label of the field. Defaults to the id.
	 */
	label?: string;

	/**
	 * The header of the field. Defaults to the label.
	 * It allows the usage of a React Element to render the field labels.
	 */
	header?: string | ReactElement;

	/**
	 * A description of the field.
	 */
	description?: string;

	/**
	 * Placeholder for the field.
	 */
	placeholder?: string;

	/**
	 * Callback used to render the field. Defaults to `field.getValue`.
	 */
	render?: ComponentType< DataViewRenderFieldProps< Item > >;

	/**
	 * Callback used to render an edit control for the field.
	 */
	Edit?: ComponentType< DataFormControlProps< Item > > | string;

	/**
	 * Callback used to sort the field.
	 */
	sort?: ( a: Item, b: Item, direction: SortDirection ) => number;

	/**
	 * Callback used to validate the field.
	 */
	isValid?: ( item: Item, context?: ValidationContext ) => boolean;

	/**
	 * Callback used to decide if a field should be displayed.
	 */
	isVisible?: ( item: Item ) => boolean;

	/**
	 * Whether the field is sortable.
	 */
	enableSorting?: boolean;

	/**
	 * Whether the field is searchable.
	 */
	enableGlobalSearch?: boolean;

	/**
	 * Whether the field is filterable.
	 */
	enableHiding?: boolean;

	/**
	 * The list of options to pick from when using the field as a filter.
	 */
	elements?: Option[];

	/**
	 * Filter config for the field.
	 */
	filterBy?: FilterByConfig | undefined;

	/**
	 * Callback used to retrieve the value of the field from the item.
	 * Defaults to `item[ field.id ]`.
	 */
	getValue?: ( args: { item: Item } ) => any;
};

export type NormalizedField< Item > = Field< Item > & {
	label: string;
	header: string | ReactElement;
	getValue: ( args: { item: Item } ) => any;
	render: ComponentType< DataViewRenderFieldProps< Item > >;
	Edit: ComponentType< DataFormControlProps< Item > >;
	sort: ( a: Item, b: Item, direction: SortDirection ) => number;
	isValid: ( item: Item, context?: ValidationContext ) => boolean;
	enableHiding: boolean;
	enableSorting: boolean;
};

/**
 * A collection of dataview fields for a data type.
 */
export type Fields< Item > = Field< Item >[];

export type Data< Item > = Item[];

export type DataFormControlProps< Item > = {
	data: Item;
	field: NormalizedField< Item >;
	onChange: ( value: Record< string, any > ) => void;
	hideLabelFromVision?: boolean;
};

export type DataViewRenderFieldProps< Item > = {
	item: Item;
};

/**
 * The filters applied to the dataset.
 */
export interface Filter {
	/**
	 * The field to filter by.
	 */
	field: string;

	/**
	 * The operator to use.
	 */
	operator: Operator;

	/**
	 * The value to filter by.
	 */
	value: any;
}

export interface NormalizedFilter {
	/**
	 * The field to filter by.
	 */
	field: string;

	/**
	 * The field name.
	 */
	name: string;

	/**
	 * The list of options to pick from when using the field as a filter.
	 */
	elements: Option[];

	/**
	 * Is a single selection filter.
	 */
	singleSelection: boolean;

	/**
	 * The list of operators supported by the field.
	 */
	operators: Operator[];

	/**
	 * Whether the filter is visible.
	 */
	isVisible: boolean;

	/**
	 * Whether it is a primary filter.
	 */
	isPrimary: boolean;
}

interface ViewBase {
	/**
	 * The layout of the view.
	 */
	type: string;

	/**
	 * The global search term.
	 */
	search?: string;

	/**
	 * The filters to apply.
	 */
	filters?: Filter[];

	/**
	 * The sorting configuration.
	 */
	sort?: {
		/**
		 * The field to sort by.
		 */
		field: string;

		/**
		 * The direction to sort by.
		 */
		direction: SortDirection;
	};

	/**
	 * The active page
	 */
	page?: number;

	/**
	 * The number of items per page
	 */
	perPage?: number;

	/**
	 * The fields to render
	 */
	fields?: string[];
}

export interface CombinedField {
	id: string;

	label: string;

	header?: string | ReactElement;

	/**
	 * The fields to use as columns.
	 */
	children: string[];

	/**
	 * The direction of the stack.
	 */
	direction: 'horizontal' | 'vertical';
}

export interface ColumnStyle {
	/**
	 * The width of the field column.
	 */
	width?: string | number;

	/**
	 * The minimum width of the field column.
	 */
	maxWidth?: string | number;

	/**
	 * The maximum width of the field column.
	 */
	minWidth?: string | number;
}

export interface ViewTable extends ViewBase {
	type: 'table';

	layout?: {
		/**
		 * The field to use as the primary field.
		 */
		primaryField?: string;

		/**
		 * The fields to use as columns.
		 */
		combinedFields?: CombinedField[];

		/**
		 * The styles for the columns.
		 */
		styles?: Record< string, ColumnStyle >;
	};
}

export interface ViewList extends ViewBase {
	type: 'list';

	layout?: {
		/**
		 * The field to use as the primary field.
		 */
		primaryField?: string;

		/**
		 * The field to use as the media field.
		 */
		mediaField?: string;
	};
}

export interface ViewGrid extends ViewBase {
	type: 'grid';

	layout?: {
		/**
		 * The field to use as the primary field.
		 */
		primaryField?: string;

		/**
		 * The field to use as the media field.
		 */
		mediaField?: string;

		/**
		 * The fields to use as columns.
		 */
		columnFields?: string[];

		/**
		 * The fields to use as badge fields.
		 */
		badgeFields?: string[];
	};
}

export type View = ViewList | ViewGrid | ViewTable;

interface ActionBase< Item > {
	/**
	 * The unique identifier of the action.
	 */
	id: string;

	/**
	 * The label of the action.
	 * In case we want to adjust the label based on the selected items,
	 * a function can be provided.
	 */
	label: string | ( ( items: Item[] ) => string );

	/**
	 * The icon of the action. (Either a string or an SVG element)
	 * This should be IconType from the components package
	 * but that import is breaking typescript build for the moment.
	 */
	icon?: any;

	/**
	 * Whether the action is disabled.
	 */
	disabled?: boolean;

	/**
	 * Whether the action is destructive.
	 */
	isDestructive?: boolean;

	/**
	 * Whether the action is a primary action.
	 */
	isPrimary?: boolean;

	/**
	 * Whether the item passed as an argument supports the current action.
	 */
	isEligible?: ( item: Item ) => boolean;

	/**
	 * Whether the action can be used as a bulk action.
	 */
	supportsBulk?: boolean;

	/**
	 * The context in which the action is visible.
	 * This is only a "meta" information for now.
	 */
	context?: 'list' | 'single';
}

export interface RenderModalProps< Item > {
	items: Item[];
	closeModal?: () => void;
	onActionPerformed?: ( items: Item[] ) => void;
}

export interface ActionModal< Item > extends ActionBase< Item > {
	/**
	 * Modal to render when the action is triggered.
	 */
	RenderModal: ( {
		items,
		closeModal,
		onActionPerformed,
	}: RenderModalProps< Item > ) => ReactElement;

	/**
	 * Whether to hide the modal header.
	 */
	hideModalHeader?: boolean;

	/**
	 * The header of the modal.
	 */
	modalHeader?: string;
}

export interface ActionButton< Item > extends ActionBase< Item > {
	/**
	 * The callback to execute when the action is triggered.
	 */
	callback: (
		items: Item[],
		context: {
			registry: any;
			onActionPerformed?: ( items: Item[] ) => void;
		}
	) => void;
}

export type Action< Item > = ActionModal< Item > | ActionButton< Item >;

export interface ViewBaseProps< Item > {
	actions: Action< Item >[];
	data: Item[];
	fields: NormalizedField< Item >[];
	getItemId: ( item: Item ) => string;
	isLoading?: boolean;
	onChangeView: ( view: View ) => void;
	onChangeSelection: SetSelection;
	selection: string[];
	setOpenedFilter: ( fieldId: string ) => void;
	view: View;
	density: number;
}

export interface ViewTableProps< Item > extends ViewBaseProps< Item > {
	view: ViewTable;
}

export interface ViewListProps< Item > extends ViewBaseProps< Item > {
	view: ViewList;
}

export interface ViewGridProps< Item > extends ViewBaseProps< Item > {
	view: ViewGrid;
}

export type ViewProps< Item > =
	| ViewTableProps< Item >
	| ViewGridProps< Item >
	| ViewListProps< Item >;

export interface SupportedLayouts {
	list?: Omit< ViewList, 'type' >;
	grid?: Omit< ViewGrid, 'type' >;
	table?: Omit< ViewTable, 'type' >;
}

interface BaseFieldLayout {
	id: string;
	label?: string;
}

export interface RegularFieldLayout extends BaseFieldLayout {
	layout: 'regular';
}

export interface PanelFieldLayout extends BaseFieldLayout {
	layout: 'panel';
	fields?: FormField[];
}

export interface InlineFieldLayout extends BaseFieldLayout {
	layout: 'inline';
}

export type FormField =
	| string
	| RegularFieldLayout
	| PanelFieldLayout
	| InlineFieldLayout;

export type FormField =
	| string
	| {
			id: string;
			layout?: 'regular' | 'panel' | 'inline';
			field?: FormField;
			fields?: FormField[];
	  };

/**
 * The form configuration.
 */
<<<<<<< HEAD
export type Form< Item > = {
	type?: 'regular' | 'panel' | 'inline';
	fields?: FormField[];
	/**
	 * The fields to combine.
	 */
	combinedFields?: CombinedFormField< Item >[];
=======
export type Form = {
	type?: 'regular' | 'panel' | 'inline';
	fields?: FormField[];
>>>>>>> 58150efb
};

export interface DataFormProps< Item > {
	data: Item;
	fields: Field< Item >[];
	form: Form;
	onChange: ( value: Record< string, any > ) => void;
}<|MERGE_RESOLUTION|>--- conflicted
+++ resolved
@@ -549,31 +549,12 @@
 	| PanelFieldLayout
 	| InlineFieldLayout;
 
-export type FormField =
-	| string
-	| {
-			id: string;
-			layout?: 'regular' | 'panel' | 'inline';
-			field?: FormField;
-			fields?: FormField[];
-	  };
-
 /**
  * The form configuration.
  */
-<<<<<<< HEAD
-export type Form< Item > = {
-	type?: 'regular' | 'panel' | 'inline';
-	fields?: FormField[];
-	/**
-	 * The fields to combine.
-	 */
-	combinedFields?: CombinedFormField< Item >[];
-=======
 export type Form = {
 	type?: 'regular' | 'panel' | 'inline';
 	fields?: FormField[];
->>>>>>> 58150efb
 };
 
 export interface DataFormProps< Item > {
