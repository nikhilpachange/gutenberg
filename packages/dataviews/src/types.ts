--- conflicted
+++ resolved
@@ -525,31 +525,6 @@
 	table?: Omit< ViewTable, 'type' >;
 }
 
-<<<<<<< HEAD
-interface BaseFieldLayout {
-	id: string;
-	label?: string;
-}
-
-export interface RegularFieldLayout extends BaseFieldLayout {
-	layout: 'regular';
-}
-
-export interface PanelFieldLayout extends BaseFieldLayout {
-	layout: 'panel';
-	fields?: FormField[];
-}
-
-export interface InlineFieldLayout extends BaseFieldLayout {
-	layout: 'inline';
-}
-
-export type FormField =
-	| string
-	| RegularFieldLayout
-	| PanelFieldLayout
-	| InlineFieldLayout;
-=======
 export type FormField = {
 	id: string;
 	label?: string;
@@ -557,19 +532,13 @@
 	labelPosition?: 'side' | 'top';
 	children?: Array< FormField | string >;
 };
->>>>>>> ddf996a5
 
 /**
  * The form configuration.
  */
 export type Form = {
-<<<<<<< HEAD
-	type?: 'regular' | 'panel' | 'inline';
-	fields?: FormField[];
-=======
 	type?: 'regular' | 'panel';
 	fields?: Array< FormField | string >;
->>>>>>> ddf996a5
 };
 
 export interface DataFormProps< Item > {
