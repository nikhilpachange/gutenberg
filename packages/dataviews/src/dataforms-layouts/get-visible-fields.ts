/**
 * Internal dependencies
 */
<<<<<<< HEAD
import { normalizeCombinedFields } from '../normalize-fields';
import type {
	Field,
	CombinedFormField,
	NormalizedCombinedFormField,
	FormField,
} from '../types';

export function getVisibleFields< Item >(
	fields: Field< Item >[],
	formFields: FormField[] = [],
	combinedFields?: CombinedFormField< Item >[]
=======
import type { Field, FormField } from '../types';

export function getVisibleFields< Item >(
	fields: Field< Item >[],
	formFields: FormField[] = []
>>>>>>> 58150efb
): Field< Item >[] {
	const visibleFields: Array< Field< Item > > = [ ...fields ];
	return formFields
		.map( ( fieldId ) =>
			visibleFields.find( ( { id } ) => id === fieldId )
		)
		.filter( ( field ): field is Field< Item > => !! field );
}<|MERGE_RESOLUTION|>--- conflicted
+++ resolved
@@ -1,26 +1,11 @@
 /**
  * Internal dependencies
  */
-<<<<<<< HEAD
-import { normalizeCombinedFields } from '../normalize-fields';
-import type {
-	Field,
-	CombinedFormField,
-	NormalizedCombinedFormField,
-	FormField,
-} from '../types';
-
-export function getVisibleFields< Item >(
-	fields: Field< Item >[],
-	formFields: FormField[] = [],
-	combinedFields?: CombinedFormField< Item >[]
-=======
 import type { Field, FormField } from '../types';
 
 export function getVisibleFields< Item >(
 	fields: Field< Item >[],
 	formFields: FormField[] = []
->>>>>>> 58150efb
 ): Field< Item >[] {
 	const visibleFields: Array< Field< Item > > = [ ...fields ];
 	return formFields
