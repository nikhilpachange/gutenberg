/**
 * Internal dependencies
 */
<<<<<<< HEAD
import FormRegular, { FormRegularField } from './regular';
import FormPanel, { FormPanelField } from './panel';
import { FormInlineField } from './inline';
=======
import FormRegularField from './regular';
import FormPanelField from './panel';
import FormInlineField from './inline';
>>>>>>> 58150efb

const FORM_FIELD_LAYOUTS = [
	{
		type: 'regular',
		component: FormRegularField,
	},
	{
		type: 'panel',
		component: FormPanelField,
	},
	{
		type: 'inline',
		component: FormInlineField,
	},
];

<<<<<<< HEAD
export function getFormLayout( type: string ) {
	return FORM_LAYOUTS.find( ( layout ) => layout.type === type );
}

const FORM_FIELD_LAYOUTS = [
	{
		type: 'regular',
		component: FormRegularField,
	},
	{
		type: 'panel',
		component: FormPanelField,
	},
	{
		type: 'inline',
		component: FormInlineField,
	},
];

=======
>>>>>>> 58150efb
export function getFormFieldLayout( type: string ) {
	return FORM_FIELD_LAYOUTS.find( ( layout ) => layout.type === type );
}<|MERGE_RESOLUTION|>--- conflicted
+++ resolved
@@ -1,15 +1,9 @@
 /**
  * Internal dependencies
  */
-<<<<<<< HEAD
-import FormRegular, { FormRegularField } from './regular';
-import FormPanel, { FormPanelField } from './panel';
-import { FormInlineField } from './inline';
-=======
 import FormRegularField from './regular';
 import FormPanelField from './panel';
 import FormInlineField from './inline';
->>>>>>> 58150efb
 
 const FORM_FIELD_LAYOUTS = [
 	{
@@ -26,28 +20,6 @@
 	},
 ];
 
-<<<<<<< HEAD
-export function getFormLayout( type: string ) {
-	return FORM_LAYOUTS.find( ( layout ) => layout.type === type );
-}
-
-const FORM_FIELD_LAYOUTS = [
-	{
-		type: 'regular',
-		component: FormRegularField,
-	},
-	{
-		type: 'panel',
-		component: FormPanelField,
-	},
-	{
-		type: 'inline',
-		component: FormInlineField,
-	},
-];
-
-=======
->>>>>>> 58150efb
 export function getFormFieldLayout( type: string ) {
 	return FORM_FIELD_LAYOUTS.find( ( layout ) => layout.type === type );
 }