--- conflicted
+++ resolved
@@ -3,10 +3,6 @@
  */
 import FormRegularField from './regular';
 import FormPanelField from './panel';
-<<<<<<< HEAD
-import FormInlineField from './inline';
-=======
->>>>>>> ddf996a5
 
 const FORM_FIELD_LAYOUTS = [
 	{
@@ -16,13 +12,6 @@
 	{
 		type: 'panel',
 		component: FormPanelField,
-<<<<<<< HEAD
-	},
-	{
-		type: 'inline',
-		component: FormInlineField,
-=======
->>>>>>> ddf996a5
 	},
 ];
 
