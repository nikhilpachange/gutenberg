--- conflicted
+++ resolved
@@ -16,13 +16,7 @@
 /**
  * Internal dependencies
  */
-<<<<<<< HEAD
-import { normalizeFields } from '../../normalize-fields';
-import { getVisibleFields } from '../get-visible-fields';
-import type { DataFormProps, FormField } from '../../types';
-=======
 import type { FormField } from '../../types';
->>>>>>> 58150efb
 import DataFormContext from '../../components/dataform-context';
 import { DataFormLayout } from '../data-form-layout';
 
@@ -62,23 +56,12 @@
 	);
 }
 
-<<<<<<< HEAD
-export function FormPanelField< Item >( {
-=======
 export default function FormPanelField< Item >( {
->>>>>>> 58150efb
 	data,
 	field,
 	onChange,
 }: FormFieldProps< Item > ) {
 	const { getFieldDefinition } = useContext( DataFormContext );
-<<<<<<< HEAD
-	const fieldDefinition = getFieldDefinition(
-		typeof field === 'string' ? field : field.id
-	);
-	const childrenFields = useMemo( () => {
-		if ( typeof field !== 'string' && field.fields ) {
-=======
 	const fieldDefinition = getFieldDefinition( field );
 	const childrenFields = useMemo( () => {
 		if (
@@ -86,7 +69,6 @@
 			field.layout === 'panel' &&
 			field.fields
 		) {
->>>>>>> 58150efb
 			return field.fields;
 		}
 		return [ field ];
@@ -180,41 +162,4 @@
 			</div>
 		</HStack>
 	);
-<<<<<<< HEAD
-}
-
-export default function FormPanel< Item >( {
-	data,
-	fields,
-	form,
-	onChange,
-}: DataFormProps< Item > ) {
-	const visibleFields = useMemo(
-		() =>
-			normalizeFields(
-				getVisibleFields< Item >(
-					fields,
-					form.fields,
-					form.combinedFields
-				)
-			),
-		[ fields, form.fields, form.combinedFields ]
-	);
-
-	return (
-		<VStack spacing={ 2 }>
-			{ visibleFields.map( ( field ) => {
-				return (
-					<FormPanelField
-						key={ field.id }
-						data={ data }
-						field={ field.id }
-						onChange={ onChange }
-					/>
-				);
-			} ) }
-		</VStack>
-	);
-=======
->>>>>>> 58150efb
 }