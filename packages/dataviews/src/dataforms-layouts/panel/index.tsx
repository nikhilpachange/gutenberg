/**
 * WordPress dependencies
 */
import {
	__experimentalVStack as VStack,
	__experimentalHStack as HStack,
	__experimentalHeading as Heading,
	__experimentalSpacer as Spacer,
	Dropdown,
	Button,
	BaseControl,
} from '@wordpress/components';
import { sprintf, __, _x } from '@wordpress/i18n';
import { useState, useMemo, useContext } from '@wordpress/element';
import { closeSmall } from '@wordpress/icons';

/**
 * Internal dependencies
 */
<<<<<<< HEAD
import type { FormField, NormalizedField } from '../../types';
import DataFormContext from '../../components/dataform-context';
import { DataFormLayout } from '../data-form-layout';

interface FormFieldProps< Item > {
	data: Item;
	field: FormField;
	onChange: ( value: any ) => void;
	defaultLayout?: string;
}
=======
import type {
	Form,
	FormField,
	FieldLayoutProps,
	NormalizedField,
	SimpleFormField,
} from '../../types';
import DataFormContext from '../../components/dataform-context';
import { DataFormLayout } from '../data-form-layout';
import { isCombinedField } from '../is-combined-field';
>>>>>>> b76d9f03

function DropdownHeader( {
	title,
	onClose,
}: {
	title?: string;
	onClose: () => void;
} ) {
	return (
		<VStack
			className="dataforms-layouts-panel__dropdown-header"
			spacing={ 4 }
		>
			<HStack alignment="center">
				{ title && (
					<Heading level={ 2 } size={ 13 }>
						{ title }
					</Heading>
				) }
				<Spacer />
				{ onClose && (
					<Button
						label={ __( 'Close' ) }
						icon={ closeSmall }
						onClick={ onClose }
						size="small"
					/>
				) }
			</HStack>
		</VStack>
	);
}

function PanelDropdown< Item >( {
	fieldDefinition,
	popoverAnchor,
<<<<<<< HEAD
=======
	labelPosition = 'side',
>>>>>>> b76d9f03
	data,
	onChange,
	field,
}: {
	fieldDefinition: NormalizedField< Item >;
	popoverAnchor: HTMLElement | null;
<<<<<<< HEAD
} & FormFieldProps< Item > ) {
	const childrenFields = useMemo( () => {
		if ( field.children ) {
			return field.children.map( ( child ) => {
				if ( typeof child === 'string' ) {
					return {
						id: child,
					};
				}
				return child;
			} );
		}
		// If not explicit children return the field id itself.
		return [ { id: field.id } ];
=======
	labelPosition: 'side' | 'top' | 'none';
	data: Item;
	onChange: ( value: any ) => void;
	field: FormField;
} ) {
	const fieldLabel = isCombinedField( field )
		? field.label
		: fieldDefinition?.label;
	const form = useMemo( () => {
		if ( isCombinedField( field ) ) {
			return {
				type: 'regular' as const,
				fields: field.children.map( ( child ) => {
					if ( typeof child === 'string' ) {
						return {
							id: child,
						};
					}
					return child;
				} ),
			};
		}
		// If not explicit children return the field id itself.
		return {
			type: 'regular' as const,
			fields: [ { id: field.id } ],
		};
>>>>>>> b76d9f03
	}, [ field ] );

	// Memoize popoverProps to avoid returning a new object every time.
	const popoverProps = useMemo(
		() => ( {
			// Anchor the popover to the middle of the entire row so that it doesn't
			// move around when the label changes.
			anchor: popoverAnchor,
			placement: 'left-start',
			offset: 36,
			shift: true,
		} ),
		[ popoverAnchor ]
	);

	if ( ! fieldDefinition ) {
		return null;
	}

	return (
		<Dropdown
			contentClassName="dataforms-layouts-panel__field-dropdown"
			popoverProps={ popoverProps }
			focusOnMount
			toggleProps={ {
				size: 'compact',
				variant: 'tertiary',
				tooltipPosition: 'middle left',
			} }
			renderToggle={ ( { isOpen, onToggle } ) => (
				<Button
					className="dataforms-layouts-panel__field-control"
					size="compact"
<<<<<<< HEAD
					variant="tertiary"
=======
					variant={
						[ 'none', 'top' ].includes( labelPosition )
							? 'link'
							: 'tertiary'
					}
>>>>>>> b76d9f03
					aria-expanded={ isOpen }
					aria-label={ sprintf(
						// translators: %s: Field name.
						_x( 'Edit %s', 'field' ),
<<<<<<< HEAD
						fieldDefinition.label
=======
						fieldLabel
>>>>>>> b76d9f03
					) }
					onClick={ onToggle }
				>
					<fieldDefinition.render item={ data } />
				</Button>
			) }
			renderContent={ ( { onClose } ) => (
				<>
<<<<<<< HEAD
					<DropdownHeader
						title={ fieldDefinition.label }
						onClose={ onClose }
					/>
					<DataFormLayout
						data={ data }
						fields={ childrenFields }
=======
					<DropdownHeader title={ fieldLabel } onClose={ onClose } />
					<DataFormLayout
						data={ data }
						form={ form as Form }
>>>>>>> b76d9f03
						onChange={ onChange }
					>
						{ ( FieldLayout, nestedField ) => (
							<FieldLayout
<<<<<<< HEAD
								key={
									typeof nestedField === 'string'
										? nestedField
										: nestedField.id
								}
=======
								key={ nestedField.id }
>>>>>>> b76d9f03
								data={ data }
								field={ nestedField }
								onChange={ onChange }
								hideLabelFromVision={
<<<<<<< HEAD
									childrenFields.length < 2
=======
									( form?.fields ?? [] ).length < 2
>>>>>>> b76d9f03
								}
							/>
						) }
					</DataFormLayout>
				</>
			) }
		/>
	);
}

export default function FormPanelField< Item >( {
	data,
	field,
	onChange,
<<<<<<< HEAD
	defaultLayout,
}: FormFieldProps< Item > ) {
	const { getFieldDefinition } = useContext( DataFormContext );
	const fieldDefinition = getFieldDefinition( field );
=======
}: FieldLayoutProps< Item > ) {
	const { fields } = useContext( DataFormContext );
	const fieldDefinition = fields.find( ( fieldDef ) => {
		// Default to the first child if it is a combined field.
		if ( isCombinedField( field ) ) {
			const children = field.children.filter(
				( child ): child is string | SimpleFormField =>
					typeof child === 'string' || ! isCombinedField( child )
			);
			const firstChildFieldId =
				typeof children[ 0 ] === 'string'
					? children[ 0 ]
					: children[ 0 ].id;
			return fieldDef.id === firstChildFieldId;
		}
		return fieldDef.id === field.id;
	} );
>>>>>>> b76d9f03
	const labelPosition = field.labelPosition ?? 'side';

	// Use internal state instead of a ref to make sure that the component
	// re-renders when the popover's anchor updates.
	const [ popoverAnchor, setPopoverAnchor ] = useState< HTMLElement | null >(
		null
	);

	if ( ! fieldDefinition ) {
		return null;
	}

<<<<<<< HEAD
	if ( labelPosition === 'top' ) {
		return (
			<BaseControl __nextHasNoMarginBottom>
				<BaseControl.VisualLabel>
					{ fieldDefinition.label }
				</BaseControl.VisualLabel>
				<div>
=======
	const fieldLabel = isCombinedField( field )
		? field.label
		: fieldDefinition?.label;

	if ( labelPosition === 'top' ) {
		return (
			<VStack className="dataforms-layouts-panel__field" spacing={ 0 }>
				<div
					className="dataforms-layouts-panel__field-label"
					style={ { paddingBottom: 0 } }
				>
					{ fieldLabel }
				</div>
				<div className="dataforms-layouts-panel__field-control">
>>>>>>> b76d9f03
					<PanelDropdown
						field={ field }
						popoverAnchor={ popoverAnchor }
						fieldDefinition={ fieldDefinition }
						data={ data }
						onChange={ onChange }
<<<<<<< HEAD
						defaultLayout={ defaultLayout }
					/>
				</div>
			</BaseControl>
=======
						labelPosition={ labelPosition }
					/>
				</div>
			</VStack>
		);
	}

	if ( labelPosition === 'none' ) {
		return (
			<div className="dataforms-layouts-panel__field">
				<PanelDropdown
					field={ field }
					popoverAnchor={ popoverAnchor }
					fieldDefinition={ fieldDefinition }
					data={ data }
					onChange={ onChange }
					labelPosition={ labelPosition }
				/>
			</div>
>>>>>>> b76d9f03
		);
	}

	// Defaults to label position side.
	return (
		<HStack
			ref={ setPopoverAnchor }
			className="dataforms-layouts-panel__field"
		>
			<div className="dataforms-layouts-panel__field-label">
<<<<<<< HEAD
				{ fieldDefinition.label }
			</div>
			<div>
=======
				{ fieldLabel }
			</div>
			<div className="dataforms-layouts-panel__field-control">
>>>>>>> b76d9f03
				<PanelDropdown
					field={ field }
					popoverAnchor={ popoverAnchor }
					fieldDefinition={ fieldDefinition }
					data={ data }
					onChange={ onChange }
<<<<<<< HEAD
					defaultLayout={ defaultLayout }
=======
					labelPosition={ labelPosition }
>>>>>>> b76d9f03
				/>
			</div>
		</HStack>
	);
}<|MERGE_RESOLUTION|>--- conflicted
+++ resolved
@@ -8,7 +8,6 @@
 	__experimentalSpacer as Spacer,
 	Dropdown,
 	Button,
-	BaseControl,
 } from '@wordpress/components';
 import { sprintf, __, _x } from '@wordpress/i18n';
 import { useState, useMemo, useContext } from '@wordpress/element';
@@ -17,18 +16,6 @@
 /**
  * Internal dependencies
  */
-<<<<<<< HEAD
-import type { FormField, NormalizedField } from '../../types';
-import DataFormContext from '../../components/dataform-context';
-import { DataFormLayout } from '../data-form-layout';
-
-interface FormFieldProps< Item > {
-	data: Item;
-	field: FormField;
-	onChange: ( value: any ) => void;
-	defaultLayout?: string;
-}
-=======
 import type {
 	Form,
 	FormField,
@@ -39,7 +26,6 @@
 import DataFormContext from '../../components/dataform-context';
 import { DataFormLayout } from '../data-form-layout';
 import { isCombinedField } from '../is-combined-field';
->>>>>>> b76d9f03
 
 function DropdownHeader( {
 	title,
@@ -76,32 +62,13 @@
 function PanelDropdown< Item >( {
 	fieldDefinition,
 	popoverAnchor,
-<<<<<<< HEAD
-=======
 	labelPosition = 'side',
->>>>>>> b76d9f03
 	data,
 	onChange,
 	field,
 }: {
 	fieldDefinition: NormalizedField< Item >;
 	popoverAnchor: HTMLElement | null;
-<<<<<<< HEAD
-} & FormFieldProps< Item > ) {
-	const childrenFields = useMemo( () => {
-		if ( field.children ) {
-			return field.children.map( ( child ) => {
-				if ( typeof child === 'string' ) {
-					return {
-						id: child,
-					};
-				}
-				return child;
-			} );
-		}
-		// If not explicit children return the field id itself.
-		return [ { id: field.id } ];
-=======
 	labelPosition: 'side' | 'top' | 'none';
 	data: Item;
 	onChange: ( value: any ) => void;
@@ -129,7 +96,6 @@
 			type: 'regular' as const,
 			fields: [ { id: field.id } ],
 		};
->>>>>>> b76d9f03
 	}, [ field ] );
 
 	// Memoize popoverProps to avoid returning a new object every time.
@@ -144,10 +110,6 @@
 		} ),
 		[ popoverAnchor ]
 	);
-
-	if ( ! fieldDefinition ) {
-		return null;
-	}
 
 	return (
 		<Dropdown
@@ -163,24 +125,16 @@
 				<Button
 					className="dataforms-layouts-panel__field-control"
 					size="compact"
-<<<<<<< HEAD
-					variant="tertiary"
-=======
 					variant={
 						[ 'none', 'top' ].includes( labelPosition )
 							? 'link'
 							: 'tertiary'
 					}
->>>>>>> b76d9f03
 					aria-expanded={ isOpen }
 					aria-label={ sprintf(
 						// translators: %s: Field name.
 						_x( 'Edit %s', 'field' ),
-<<<<<<< HEAD
-						fieldDefinition.label
-=======
 						fieldLabel
->>>>>>> b76d9f03
 					) }
 					onClick={ onToggle }
 				>
@@ -189,42 +143,20 @@
 			) }
 			renderContent={ ( { onClose } ) => (
 				<>
-<<<<<<< HEAD
-					<DropdownHeader
-						title={ fieldDefinition.label }
-						onClose={ onClose }
-					/>
-					<DataFormLayout
-						data={ data }
-						fields={ childrenFields }
-=======
 					<DropdownHeader title={ fieldLabel } onClose={ onClose } />
 					<DataFormLayout
 						data={ data }
 						form={ form as Form }
->>>>>>> b76d9f03
 						onChange={ onChange }
 					>
 						{ ( FieldLayout, nestedField ) => (
 							<FieldLayout
-<<<<<<< HEAD
-								key={
-									typeof nestedField === 'string'
-										? nestedField
-										: nestedField.id
-								}
-=======
 								key={ nestedField.id }
->>>>>>> b76d9f03
 								data={ data }
 								field={ nestedField }
 								onChange={ onChange }
 								hideLabelFromVision={
-<<<<<<< HEAD
-									childrenFields.length < 2
-=======
 									( form?.fields ?? [] ).length < 2
->>>>>>> b76d9f03
 								}
 							/>
 						) }
@@ -239,12 +171,6 @@
 	data,
 	field,
 	onChange,
-<<<<<<< HEAD
-	defaultLayout,
-}: FormFieldProps< Item > ) {
-	const { getFieldDefinition } = useContext( DataFormContext );
-	const fieldDefinition = getFieldDefinition( field );
-=======
 }: FieldLayoutProps< Item > ) {
 	const { fields } = useContext( DataFormContext );
 	const fieldDefinition = fields.find( ( fieldDef ) => {
@@ -262,7 +188,6 @@
 		}
 		return fieldDef.id === field.id;
 	} );
->>>>>>> b76d9f03
 	const labelPosition = field.labelPosition ?? 'side';
 
 	// Use internal state instead of a ref to make sure that the component
@@ -275,15 +200,6 @@
 		return null;
 	}
 
-<<<<<<< HEAD
-	if ( labelPosition === 'top' ) {
-		return (
-			<BaseControl __nextHasNoMarginBottom>
-				<BaseControl.VisualLabel>
-					{ fieldDefinition.label }
-				</BaseControl.VisualLabel>
-				<div>
-=======
 	const fieldLabel = isCombinedField( field )
 		? field.label
 		: fieldDefinition?.label;
@@ -298,19 +214,12 @@
 					{ fieldLabel }
 				</div>
 				<div className="dataforms-layouts-panel__field-control">
->>>>>>> b76d9f03
 					<PanelDropdown
 						field={ field }
 						popoverAnchor={ popoverAnchor }
 						fieldDefinition={ fieldDefinition }
 						data={ data }
 						onChange={ onChange }
-<<<<<<< HEAD
-						defaultLayout={ defaultLayout }
-					/>
-				</div>
-			</BaseControl>
-=======
 						labelPosition={ labelPosition }
 					/>
 				</div>
@@ -330,7 +239,6 @@
 					labelPosition={ labelPosition }
 				/>
 			</div>
->>>>>>> b76d9f03
 		);
 	}
 
@@ -341,26 +249,16 @@
 			className="dataforms-layouts-panel__field"
 		>
 			<div className="dataforms-layouts-panel__field-label">
-<<<<<<< HEAD
-				{ fieldDefinition.label }
-			</div>
-			<div>
-=======
 				{ fieldLabel }
 			</div>
 			<div className="dataforms-layouts-panel__field-control">
->>>>>>> b76d9f03
 				<PanelDropdown
 					field={ field }
 					popoverAnchor={ popoverAnchor }
 					fieldDefinition={ fieldDefinition }
 					data={ data }
 					onChange={ onChange }
-<<<<<<< HEAD
-					defaultLayout={ defaultLayout }
-=======
 					labelPosition={ labelPosition }
->>>>>>> b76d9f03
 				/>
 			</div>
 		</HStack>
