/**
 * WordPress dependencies
 */
import {
	privateApis as componentsPrivateApis,
	Button,
	Modal,
} from '@wordpress/components';
import { __, sprintf, _n } from '@wordpress/i18n';
<<<<<<< HEAD
import { useMemo, useState, useCallback } from '@wordpress/element';
import { cog } from '@wordpress/icons';
=======
import { useMemo, useState, useCallback, useEffect } from '@wordpress/element';
>>>>>>> 0b8c3adb

/**
 * Internal dependencies
 */
import { unlock } from './lock-unlock';

const {
	DropdownMenuV2: DropdownMenu,
	DropdownMenuGroupV2: DropdownMenuGroup,
	DropdownMenuItemV2: DropdownMenuItem,
} = unlock( componentsPrivateApis );

export function useHasAPossibleBulkAction( actions, item ) {
	return useMemo( () => {
		return actions.some( ( action ) => {
			return action.supportsBulk && action.isEligible( item );
		} );
	}, [ actions, item ] );
}

export function useSomeItemHasAPossibleBulkAction( actions, data ) {
	return useMemo( () => {
		return data.some( ( item ) => {
			return actions.some( ( action ) => {
				return action.supportsBulk && action.isEligible( item );
			} );
		} );
	}, [ actions, data ] );
}

function ActionWithModal( {
	action,
	selectedItems,
	setActionWithModal,
	onMenuOpenChange,
} ) {
	const eligibleItems = useMemo( () => {
		return selectedItems.filter( ( item ) => action.isEligible( item ) );
	}, [ action, selectedItems ] );
	const { RenderModal, hideModalHeader } = action;
	const onCloseModal = useCallback( () => {
		setActionWithModal( undefined );
	}, [ setActionWithModal ] );
	return (
		<Modal
			title={ ! hideModalHeader && action.label }
			__experimentalHideHeader={ !! hideModalHeader }
			onRequestClose={ onCloseModal }
			overlayClassName="dataviews-action-modal"
		>
			<RenderModal
				items={ eligibleItems }
				closeModal={ onCloseModal }
				onPerform={ () => onMenuOpenChange( false ) }
			/>
		</Modal>
	);
}

function BulkActionItem( { action, selectedItems, setActionWithModal } ) {
	const eligibleItems = useMemo( () => {
		return selectedItems.filter( ( item ) => action.isEligible( item ) );
	}, [ action, selectedItems ] );

	const shouldShowModal = !! action.RenderModal;

	return (
		<DropdownMenuItem
			key={ action.id }
			disabled={ eligibleItems.length === 0 }
			hideOnClick={ ! shouldShowModal }
			onClick={ async () => {
				if ( shouldShowModal ) {
					setActionWithModal( action );
				} else {
					await action.callback( eligibleItems );
				}
			} }
			suffix={
				eligibleItems.length > 0 ? eligibleItems.length : undefined
			}
		>
			{ action.label }
		</DropdownMenuItem>
	);
}

function ActionsMenuGroup( { actions, selectedItems, setActionWithModal } ) {
	return (
		<>
			<DropdownMenuGroup>
				{ actions.map( ( action ) => (
					<BulkActionItem
						key={ action.id }
						action={ action }
						selectedItems={ selectedItems }
						setActionWithModal={ setActionWithModal }
					/>
				) ) }
			</DropdownMenuGroup>
		</>
	);
}

export default function BulkActions( { data, actions, selection, getItemId } ) {
	const bulkActions = useMemo(
		() => actions.filter( ( action ) => action.supportsBulk ),
		[ actions ]
	);
	const [ isMenuOpen, onMenuOpenChange ] = useState( false );
	const [ actionWithModal, setActionWithModal ] = useState();
	const selectableItems = useMemo( () => {
		return data.filter( ( item ) => {
			return bulkActions.some( ( action ) => action.isEligible( item ) );
		} );
	}, [ data, bulkActions ] );

	const numberSelectableItems = selectableItems.length;
	const areAllSelected =
		selection && selection.length === numberSelectableItems;

	const selectedItems = useMemo( () => {
		return data.filter( ( item ) =>
			selection.includes( getItemId( item ) )
		);
	}, [ selection, data, getItemId ] );

	const hasNonSelectableItemSelected = useMemo( () => {
		return selectedItems.some( ( item ) => {
			return ! selectableItems.includes( item );
		} );
	}, [ selectedItems, selectableItems ] );
	useEffect( () => {
		if ( hasNonSelectableItemSelected ) {
			onSelectionChange(
				selectedItems.filter( ( selectedItem ) => {
					return selectableItems.some( ( item ) => {
						return getItemId( selectedItem ) === getItemId( item );
					} );
				} )
			);
		}
	}, [
		hasNonSelectableItemSelected,
		selectedItems,
		selectableItems,
		getItemId,
		onSelectionChange,
	] );

	if ( bulkActions.length === 0 ) {
		return null;
	}
	return (
		<>
			<DropdownMenu
				open={ isMenuOpen }
				onOpenChange={ onMenuOpenChange }
				label={ __( 'Bulk actions' ) }
				style={ { minWidth: '240px' } }
				trigger={
					<Button
						className="dataviews-bulk-edit-button"
						__next40pxDefaultSize
						size="compact"
						label={
							selection.length
								? sprintf(
										/* translators: %d: Number of items. */
										_n(
											'Edit %d item',
											'Edit %d items',
											selection.length
										),
										selection.length
								  )
								: __( 'Bulk edit' )
						}
						icon={ cog }
						disabled={ selection.length === 0 }
					/>
				}
			>
				<ActionsMenuGroup
					actions={ bulkActions }
					setActionWithModal={ setActionWithModal }
					selectedItems={ selectedItems }
				/>
<<<<<<< HEAD
=======
				<DropdownMenuGroup>
					<DropdownMenuItem
						disabled={ areAllSelected }
						hideOnClick={ false }
						onClick={ () => {
							onSelectionChange( selectableItems );
						} }
						suffix={ numberSelectableItems }
					>
						{ __( 'Select all' ) }
					</DropdownMenuItem>
					<DropdownMenuItem
						disabled={ selection.length === 0 }
						hideOnClick={ false }
						onClick={ () => {
							onSelectionChange( [] );
						} }
					>
						{ __( 'Deselect' ) }
					</DropdownMenuItem>
				</DropdownMenuGroup>
>>>>>>> 0b8c3adb
			</DropdownMenu>
			{ actionWithModal && (
				<ActionWithModal
					action={ actionWithModal }
					selectedItems={ selectedItems }
					setActionWithModal={ setActionWithModal }
					onMenuOpenChange={ onMenuOpenChange }
				/>
			) }
		</>
	);
}<|MERGE_RESOLUTION|>--- conflicted
+++ resolved
@@ -7,12 +7,8 @@
 	Modal,
 } from '@wordpress/components';
 import { __, sprintf, _n } from '@wordpress/i18n';
-<<<<<<< HEAD
 import { useMemo, useState, useCallback } from '@wordpress/element';
 import { cog } from '@wordpress/icons';
-=======
-import { useMemo, useState, useCallback, useEffect } from '@wordpress/element';
->>>>>>> 0b8c3adb
 
 /**
  * Internal dependencies
@@ -124,44 +120,12 @@
 	);
 	const [ isMenuOpen, onMenuOpenChange ] = useState( false );
 	const [ actionWithModal, setActionWithModal ] = useState();
-	const selectableItems = useMemo( () => {
-		return data.filter( ( item ) => {
-			return bulkActions.some( ( action ) => action.isEligible( item ) );
-		} );
-	}, [ data, bulkActions ] );
-
-	const numberSelectableItems = selectableItems.length;
-	const areAllSelected =
-		selection && selection.length === numberSelectableItems;
 
 	const selectedItems = useMemo( () => {
 		return data.filter( ( item ) =>
 			selection.includes( getItemId( item ) )
 		);
 	}, [ selection, data, getItemId ] );
-
-	const hasNonSelectableItemSelected = useMemo( () => {
-		return selectedItems.some( ( item ) => {
-			return ! selectableItems.includes( item );
-		} );
-	}, [ selectedItems, selectableItems ] );
-	useEffect( () => {
-		if ( hasNonSelectableItemSelected ) {
-			onSelectionChange(
-				selectedItems.filter( ( selectedItem ) => {
-					return selectableItems.some( ( item ) => {
-						return getItemId( selectedItem ) === getItemId( item );
-					} );
-				} )
-			);
-		}
-	}, [
-		hasNonSelectableItemSelected,
-		selectedItems,
-		selectableItems,
-		getItemId,
-		onSelectionChange,
-	] );
 
 	if ( bulkActions.length === 0 ) {
 		return null;
@@ -201,30 +165,6 @@
 					setActionWithModal={ setActionWithModal }
 					selectedItems={ selectedItems }
 				/>
-<<<<<<< HEAD
-=======
-				<DropdownMenuGroup>
-					<DropdownMenuItem
-						disabled={ areAllSelected }
-						hideOnClick={ false }
-						onClick={ () => {
-							onSelectionChange( selectableItems );
-						} }
-						suffix={ numberSelectableItems }
-					>
-						{ __( 'Select all' ) }
-					</DropdownMenuItem>
-					<DropdownMenuItem
-						disabled={ selection.length === 0 }
-						hideOnClick={ false }
-						onClick={ () => {
-							onSelectionChange( [] );
-						} }
-					>
-						{ __( 'Deselect' ) }
-					</DropdownMenuItem>
-				</DropdownMenuGroup>
->>>>>>> 0b8c3adb
 			</DropdownMenu>
 			{ actionWithModal && (
 				<ActionWithModal
