export { default as slugField } from './slug';
export { default as titleField } from './title';
export { default as orderField } from './order';
export { default as featuredImageField } from './featured-image';
<<<<<<< HEAD
export { default as templateField } from './template';
=======
export { default as parentField } from './parent';
>>>>>>> ceeb8ab4
<|MERGE_RESOLUTION|>--- conflicted
+++ resolved
@@ -2,8 +2,5 @@
 export { default as titleField } from './title';
 export { default as orderField } from './order';
 export { default as featuredImageField } from './featured-image';
-<<<<<<< HEAD
 export { default as templateField } from './template';
-=======
-export { default as parentField } from './parent';
->>>>>>> ceeb8ab4
+export { default as parentField } from './parent';