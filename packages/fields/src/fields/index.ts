export { default as slugField } from './slug';
export { default as titleField } from './title';
export { default as orderField } from './order';
export { default as featuredImageField } from './featured-image';
<<<<<<< HEAD
export { default as templateField } from './template';
export { default as parentField } from './parent';
=======
export { default as parentField } from './parent';
export { default as passwordField } from './password';
>>>>>>> 58150efb
<|MERGE_RESOLUTION|>--- conflicted
+++ resolved
@@ -2,10 +2,6 @@
 export { default as titleField } from './title';
 export { default as orderField } from './order';
 export { default as featuredImageField } from './featured-image';
-<<<<<<< HEAD
 export { default as templateField } from './template';
 export { default as parentField } from './parent';
-=======
-export { default as parentField } from './parent';
-export { default as passwordField } from './password';
->>>>>>> 58150efb
+export { default as passwordField } from './password';