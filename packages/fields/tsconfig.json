--- conflicted
+++ resolved
@@ -12,6 +12,7 @@
 		{ "path": "../components" },
 		{ "path": "../compose" },
 		{ "path": "../core-data" },
+		{ "path": "../block-editor" },
 		{ "path": "../data" },
 		{ "path": "../dataviews" },
 		{ "path": "../date" },
@@ -26,19 +27,7 @@
 		{ "path": "../private-apis" },
 		{ "path": "../router" },
 		{ "path": "../url" },
-<<<<<<< HEAD
-		{ "path": "../notices" },
-		{ "path": "../dataviews" },
-		{ "path": "../blob" },
-		{ "path": "../core-data" },
-		{ "path": "../block-editor" },
-		{ "path": "../hooks" },
-		{ "path": "../html-entities" },
-		{ "path": "../media-utils" },
-		{ "path": "../router" }
-=======
 		{ "path": "../warning" }
->>>>>>> f7a4f3f0
 	],
 	"include": [ "src" ]
 }