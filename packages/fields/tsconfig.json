--- conflicted
+++ resolved
@@ -18,11 +18,6 @@
 		{ "path": "../warning" },
 		{ "path": "../url" },
 		{ "path": "../notices" },
-<<<<<<< HEAD
-		{ "path": "../dataviews" }
-	],
-	"include": [ "src" ]
-=======
 		{ "path": "../dataviews" },
 		{ "path": "../blob" },
 		{ "path": "../core-data" },
@@ -31,5 +26,4 @@
 	],
 	"include": [ "src" ],
 	"exclude": [ "@wordpress/editor" ]
->>>>>>> 524516de
 }