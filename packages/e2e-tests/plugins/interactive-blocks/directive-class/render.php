<?php
/**
 * HTML for testing the directive `data-wp-class`.
 *
 * @package gutenberg-test-interactive-blocks
 */
?>

<div
	data-wp-interactive='{"namespace": "directive-class"}'
	data-wp-context='{ "value": false }'
>
	<button
		data-wp-on--click="actions.toggleTrueValue"
		data-testid="toggle trueValue"
	>
		Toggle trueValue
	</button>

	<button
		data-wp-on--click="actions.toggleFalseValue"
		data-testid="toggle falseValue"
	>
		Toggle falseValue
	</button>

	<button
		data-wp-on--click="actions.toggleContextValue"
		data-testid="toggle context value"
	>
		Toggle context value
	</button>

	<div
		class="foo bar"
		data-wp-class--foo="state.falseValue"
		data-testid="remove class if callback returns falsy value"
	></div>

	<div
		class="foo"
		data-wp-class--bar="state.trueValue"
		data-testid="add class if callback returns truthy value"
	></div>

	<div
		class="foo bar"
		data-wp-class--foo="state.falseValue"
		data-wp-class--bar="state.trueValue"
		data-wp-class--baz="state.trueValue"
		data-testid="handles multiple classes and callbacks"
	></div>

	<div
		class="foo foo-bar"
		data-wp-class--foo="state.falseValue"
		data-wp-class--foo-bar="state.trueValue"
		data-testid="handles class names that are contained inside other class names"
	></div>

	<div
		class="foo bar baz"
		data-wp-class--bar="state.trueValue"
		data-testid="can toggle class in the middle"
	></div>

	<div
		data-wp-class--foo="state.falseValue"
		data-testid="can toggle class when class attribute is missing"
	></div>

<<<<<<< HEAD
	<div
		class="foo"
		data-wp-class--foo="context.value"
		data-testid="can use context values"
	></div>
=======
	<div data-wp-context='{ "value": false }'>
		<div
			class="foo"
			data-wp-class--foo="context.value"
			data-testid="can use context values"
		></div>
		<button
			data-wp-on--click="actions.toggleContextValue"
			data-testid="toggle context false value"
		>
			Toggle context value
		</button>
	</div>
>>>>>>> dc11a305

	<div
		data-wp-class--block__element--modifier="state.trueValue"
		data-testid="can use BEM notation classes"
	></div>

	<div
		data-wp-class--main-bg----color="state.trueValue"
		data-testid="can use classes with several dashes"
	></div>

<<<<<<< HEAD
	<div
		data-wp-class--#[^+-]$="context.value"
		data-testid="class name no-aplhanumeric"
	></div>
=======
	<div data-wp-context='{ "value": false }'>
		<div
			data-wp-class--default="context.value"
			data-testid="class name default"
		></div>
		<button
			data-wp-on--click="actions.toggleContextValue"
			data-testid="toggle class name default"
		>
			Toggle context val
		</button>
	</div>
>>>>>>> dc11a305
</div><|MERGE_RESOLUTION|>--- conflicted
+++ resolved
@@ -69,27 +69,11 @@
 		data-testid="can toggle class when class attribute is missing"
 	></div>
 
-<<<<<<< HEAD
 	<div
 		class="foo"
 		data-wp-class--foo="context.value"
 		data-testid="can use context values"
 	></div>
-=======
-	<div data-wp-context='{ "value": false }'>
-		<div
-			class="foo"
-			data-wp-class--foo="context.value"
-			data-testid="can use context values"
-		></div>
-		<button
-			data-wp-on--click="actions.toggleContextValue"
-			data-testid="toggle context false value"
-		>
-			Toggle context value
-		</button>
-	</div>
->>>>>>> dc11a305
 
 	<div
 		data-wp-class--block__element--modifier="state.trueValue"
@@ -101,23 +85,13 @@
 		data-testid="can use classes with several dashes"
 	></div>
 
-<<<<<<< HEAD
+	<div
+		data-wp-class--default="context.value"
+		data-testid="class name default"
+	></div>
+
 	<div
 		data-wp-class--#[^+-]$="context.value"
 		data-testid="class name no-aplhanumeric"
 	></div>
-=======
-	<div data-wp-context='{ "value": false }'>
-		<div
-			data-wp-class--default="context.value"
-			data-testid="class name default"
-		></div>
-		<button
-			data-wp-on--click="actions.toggleContextValue"
-			data-testid="toggle class name default"
-		>
-			Toggle context val
-		</button>
-	</div>
->>>>>>> dc11a305
 </div>