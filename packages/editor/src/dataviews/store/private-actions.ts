--- conflicted
+++ resolved
@@ -24,9 +24,7 @@
 	renamePost,
 	resetPost,
 	deletePost,
-<<<<<<< HEAD
 	duplicateTemplatePart,
-=======
 	featuredImageField,
 	dateField,
 	parentField,
@@ -36,7 +34,6 @@
 	statusField,
 	authorField,
 	titleField,
->>>>>>> f7a4f3f0
 } from '@wordpress/fields';
 
 export function registerEntityAction< Item >(
