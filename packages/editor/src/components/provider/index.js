/**
 * External dependencies
 */
import { map, pick, defaultTo, flatten, partialRight } from 'lodash';
import memize from 'memize';

/**
 * WordPress dependencies
 */
import { compose } from '@wordpress/compose';
import { Component } from '@wordpress/element';
import { withDispatch, withSelect } from '@wordpress/data';
import { __ } from '@wordpress/i18n';
import { EntityProvider } from '@wordpress/core-data';
import {
	BlockEditorProvider,
	BlockContextProvider,
	__unstableEditorStyles as EditorStyles,
} from '@wordpress/block-editor';
import apiFetch from '@wordpress/api-fetch';
import { addQueryArgs } from '@wordpress/url';
import { decodeEntities } from '@wordpress/html-entities';

/**
 * Internal dependencies
 */
import withRegistryProvider from './with-registry-provider';
import { mediaUpload } from '../../utils';
import ReusableBlocksButtons from '../reusable-blocks-buttons';
import ConvertToGroupButtons from '../convert-to-group-buttons';

/**
 * Fetches link suggestions from the API. This function is an exact copy of a function found at:
 *
 * packages/edit-navigation/src/index.js
 *
 * It seems like there is no suitable package to import this from. Ideally it would be either part of core-data.
 * Until we refactor it, just copying the code is the simplest solution.
 *
 * @param {string} search
 * @param {Object} [searchArguments]
 * @param {number} [searchArguments.isInitialSuggestions]
 * @param {number} [searchArguments.type]
 * @param {number} [searchArguments.subtype]
 * @param {Object} [editorSettings]
 * @param {boolean} [editorSettings.disablePostFormats=false]
 * @return {Promise<Object[]>} List of suggestions
 */

const fetchLinkSuggestions = async (
	search,
<<<<<<< HEAD
	{ page, perPage = 20 },
	{ disablePostFormats = false } = {}
) => {
	const posts = await apiFetch( {
		path: addQueryArgs( '/wp/v2/search', {
			search,
			page,
			per_page: perPage,
			type: 'post',
		} ),
	} );
=======
	{ isInitialSuggestions, type, subtype } = {},
	{ disablePostFormats = false } = {}
) => {
	const perPage = isInitialSuggestions ? 3 : 20;
>>>>>>> 86c60534

	const queries = [];

	if ( ! type || type === 'post' ) {
		queries.push(
			apiFetch( {
				path: addQueryArgs( '/wp/v2/search', {
					search,
					per_page: perPage,
					type: 'post',
					subtype,
				} ),
			} )
		);
	}

	if ( ! type || type === 'term' ) {
		queries.push(
			apiFetch( {
				path: addQueryArgs( '/wp/v2/search', {
					search,
					per_page: perPage,
					type: 'term',
					subtype,
				} ),
			} )
		);
	}

	if ( ! disablePostFormats && ( ! type || type === 'post-format' ) ) {
		queries.push(
			apiFetch( {
				path: addQueryArgs( '/wp/v2/search', {
					search,
					per_page: perPage,
					type: 'post-format',
					subtype,
				} ),
			} )
		);
	}

<<<<<<< HEAD
	return Promise.all( [ posts, terms, formats ] ).then( ( results ) => {
		return map(
			flatten( results )
				.filter( ( result ) => !! result.id )
				.slice( 0, perPage ),
			( result ) => ( {
				id: result.id,
				url: result.url,
				title: decodeEntities( result.title ) || __( '(no title)' ),
				type: result.subtype || result.type,
			} )
		);
=======
	return Promise.all( queries ).then( ( results ) => {
		return map( flatten( results ).slice( 0, perPage ), ( result ) => ( {
			id: result.id,
			url: result.url,
			title: decodeEntities( result.title ) || __( '(no title)' ),
			type: result.subtype || result.type,
		} ) );
>>>>>>> 86c60534
	} );
};

class EditorProvider extends Component {
	constructor( props ) {
		super( ...arguments );

		this.getBlockEditorSettings = memize( this.getBlockEditorSettings, {
			maxSize: 1,
		} );

		this.getDefaultBlockContext = memize( this.getDefaultBlockContext, {
			maxSize: 1,
		} );

		// Assume that we don't need to initialize in the case of an error recovery.
		if ( props.recovery ) {
			return;
		}

		props.updatePostLock( props.settings.postLock );
		props.setupEditor(
			props.post,
			props.initialEdits,
			props.settings.template
		);

		if ( props.settings.autosave ) {
			props.createWarningNotice(
				__(
					'There is an autosave of this post that is more recent than the version below.'
				),
				{
					id: 'autosave-exists',
					actions: [
						{
							label: __( 'View the autosave' ),
							url: props.settings.autosave.editLink,
						},
					],
				}
			);
		}
	}

	getBlockEditorSettings(
		settings,
		reusableBlocks,
		__experimentalFetchReusableBlocks,
		hasUploadPermissions,
		canUserUseUnfilteredHTML,
		undo,
		shouldInsertAtTheTop
	) {
		return {
			...pick( settings, [
				'__experimentalBlockDirectory',
				'__experimentalBlockPatterns',
				'__experimentalBlockPatternCategories',
				'__experimentalEnableCustomSpacing',
				'__experimentalEnableLegacyWidgetBlock',
				'__experimentalEnableLinkColor',
				'__experimentalEnableFullSiteEditing',
				'__experimentalEnableFullSiteEditingDemo',
				'__experimentalFeatures',
				'__experimentalGlobalStylesUserEntityId',
				'__experimentalGlobalStylesBase',
				'__experimentalPreferredStyleVariations',
				'__experimentalSetIsInserterOpened',
				'alignWide',
				'allowedBlockTypes',
				'availableLegacyWidgets',
				'bodyPlaceholder',
				'codeEditingEnabled',
				'colors',
				'disableCustomColors',
				'disableCustomFontSizes',
				'disableCustomGradients',
				'enableCustomUnits',
				'enableCustomLineHeight',
				'focusMode',
				'fontSizes',
				'gradients',
				'hasFixedToolbar',
				'hasPermissionsToManageWidgets',
				'imageEditing',
				'imageSizes',
				'imageDimensions',
				'isRTL',
				'keepCaretInsideBlock',
				'maxWidth',
				'onUpdateDefaultBlockStyles',
				'styles',
				'template',
				'templateLock',
				'titlePlaceholder',
			] ),
			mediaUpload: hasUploadPermissions ? mediaUpload : undefined,
			__experimentalReusableBlocks: reusableBlocks,
			__experimentalFetchReusableBlocks,
			__experimentalFetchLinkSuggestions: partialRight(
				fetchLinkSuggestions,
				settings
			),
			__experimentalCanUserUseUnfilteredHTML: canUserUseUnfilteredHTML,
			__experimentalUndo: undo,
			__experimentalShouldInsertAtTheTop: shouldInsertAtTheTop,
		};
	}

	getDefaultBlockContext( postId, postType ) {
		return { postId, postType };
	}

	componentDidMount() {
		this.props.updateEditorSettings( this.props.settings );
	}

	componentDidUpdate( prevProps ) {
		if ( this.props.settings !== prevProps.settings ) {
			this.props.updateEditorSettings( this.props.settings );
		}
	}

	componentWillUnmount() {
		this.props.tearDownEditor();
	}

	render() {
		const {
			canUserUseUnfilteredHTML,
			children,
			post,
			blocks,
			resetEditorBlocks,
			selectionStart,
			selectionEnd,
			isReady,
			settings,
			reusableBlocks,
			resetEditorBlocksWithoutUndoLevel,
			hasUploadPermissions,
			isPostTitleSelected,
			__experimentalFetchReusableBlocks,
			undo,
		} = this.props;

		if ( ! isReady ) {
			return null;
		}

		const editorSettings = this.getBlockEditorSettings(
			settings,
			reusableBlocks,
			__experimentalFetchReusableBlocks,
			hasUploadPermissions,
			canUserUseUnfilteredHTML,
			undo,
			isPostTitleSelected
		);

		const defaultBlockContext = this.getDefaultBlockContext(
			post.id,
			post.type
		);

		return (
			<>
				<EditorStyles styles={ settings.styles } />
				<EntityProvider kind="root" type="site">
					<EntityProvider
						kind="postType"
						type={ post.type }
						id={ post.id }
					>
						<BlockContextProvider value={ defaultBlockContext }>
							<BlockEditorProvider
								value={ blocks }
								onInput={ resetEditorBlocksWithoutUndoLevel }
								onChange={ resetEditorBlocks }
								selectionStart={ selectionStart }
								selectionEnd={ selectionEnd }
								settings={ editorSettings }
								useSubRegistry={ false }
							>
								{ children }
								<ReusableBlocksButtons />
								<ConvertToGroupButtons />
							</BlockEditorProvider>
						</BlockContextProvider>
					</EntityProvider>
				</EntityProvider>
			</>
		);
	}
}

export default compose( [
	withRegistryProvider,
	withSelect( ( select ) => {
		const {
			canUserUseUnfilteredHTML,
			__unstableIsEditorReady: isEditorReady,
			getEditorBlocks,
			getEditorSelectionStart,
			getEditorSelectionEnd,
			__experimentalGetReusableBlocks,
			isPostTitleSelected,
		} = select( 'core/editor' );
		const { canUser } = select( 'core' );

		return {
			canUserUseUnfilteredHTML: canUserUseUnfilteredHTML(),
			isReady: isEditorReady(),
			blocks: getEditorBlocks(),
			selectionStart: getEditorSelectionStart(),
			selectionEnd: getEditorSelectionEnd(),
			reusableBlocks: __experimentalGetReusableBlocks(),
			hasUploadPermissions: defaultTo(
				canUser( 'create', 'media' ),
				true
			),
			// This selector is only defined on mobile.
			isPostTitleSelected: isPostTitleSelected && isPostTitleSelected(),
		};
	} ),
	withDispatch( ( dispatch ) => {
		const {
			setupEditor,
			updatePostLock,
			resetEditorBlocks,
			updateEditorSettings,
			__experimentalFetchReusableBlocks,
			__experimentalTearDownEditor,
			undo,
		} = dispatch( 'core/editor' );
		const { createWarningNotice } = dispatch( 'core/notices' );

		return {
			setupEditor,
			updatePostLock,
			createWarningNotice,
			resetEditorBlocks,
			updateEditorSettings,
			resetEditorBlocksWithoutUndoLevel( blocks, options ) {
				resetEditorBlocks( blocks, {
					...options,
					__unstableShouldCreateUndoLevel: false,
				} );
			},
			tearDownEditor: __experimentalTearDownEditor,
			__experimentalFetchReusableBlocks,
			undo,
		};
	} ),
] )( EditorProvider );<|MERGE_RESOLUTION|>--- conflicted
+++ resolved
@@ -49,24 +49,10 @@
 
 const fetchLinkSuggestions = async (
 	search,
-<<<<<<< HEAD
-	{ page, perPage = 20 },
-	{ disablePostFormats = false } = {}
-) => {
-	const posts = await apiFetch( {
-		path: addQueryArgs( '/wp/v2/search', {
-			search,
-			page,
-			per_page: perPage,
-			type: 'post',
-		} ),
-	} );
-=======
-	{ isInitialSuggestions, type, subtype } = {},
+	{ page, isInitialSuggestions, type, subtype } = {},
 	{ disablePostFormats = false } = {}
 ) => {
 	const perPage = isInitialSuggestions ? 3 : 20;
->>>>>>> 86c60534
 
 	const queries = [];
 
@@ -75,6 +61,7 @@
 			apiFetch( {
 				path: addQueryArgs( '/wp/v2/search', {
 					search,
+					page,
 					per_page: perPage,
 					type: 'post',
 					subtype,
@@ -88,6 +75,7 @@
 			apiFetch( {
 				path: addQueryArgs( '/wp/v2/search', {
 					search,
+					page,
 					per_page: perPage,
 					type: 'term',
 					subtype,
@@ -101,6 +89,7 @@
 			apiFetch( {
 				path: addQueryArgs( '/wp/v2/search', {
 					search,
+					page,
 					per_page: perPage,
 					type: 'post-format',
 					subtype,
@@ -109,12 +98,9 @@
 		);
 	}
 
-<<<<<<< HEAD
-	return Promise.all( [ posts, terms, formats ] ).then( ( results ) => {
+	return Promise.all( queries ).then( ( results ) => {
 		return map(
-			flatten( results )
-				.filter( ( result ) => !! result.id )
-				.slice( 0, perPage ),
+			flatten( results ).slice( 0, perPage * queries.length ),
 			( result ) => ( {
 				id: result.id,
 				url: result.url,
@@ -122,15 +108,6 @@
 				type: result.subtype || result.type,
 			} )
 		);
-=======
-	return Promise.all( queries ).then( ( results ) => {
-		return map( flatten( results ).slice( 0, perPage ), ( result ) => ( {
-			id: result.id,
-			url: result.url,
-			title: decodeEntities( result.title ) || __( '(no title)' ),
-			type: result.subtype || result.type,
-		} ) );
->>>>>>> 86c60534
 	} );
 };
 
