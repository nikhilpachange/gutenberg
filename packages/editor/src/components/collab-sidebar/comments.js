/**
 * External dependencies
 */
import clsx from 'clsx';

/**
 * WordPress dependencies
 */
import { useState, RawHTML } from '@wordpress/element';
import {
	__experimentalHStack as HStack,
	__experimentalVStack as VStack,
	__experimentalConfirmDialog as ConfirmDialog,
	Button,
	DropdownMenu,
	Tooltip,
} from '@wordpress/components';
import { Icon, check, published, moreVertical } from '@wordpress/icons';
import { __, _x } from '@wordpress/i18n';
import { useSelect } from '@wordpress/data';
import { store as blockEditorStore } from '@wordpress/block-editor';

/**
 * Internal dependencies
 */
import CommentAuthorInfo from './comment-author-info';
import CommentForm from './comment-form';

/**
 * Renders the Comments component.
 *
 * @param {Object}   props                     - The component props.
 * @param {Array}    props.threads             - The array of comment threads.
 * @param {Function} props.onEditComment       - The function to handle comment editing.
 * @param {Function} props.onAddReply          - The function to add a reply to a comment.
 * @param {Function} props.onCommentDelete     - The function to delete a comment.
 * @param {Function} props.onCommentResolve    - The function to mark a comment as resolved.
 * @param {boolean}  props.showCommentBoard    - The function to edit the comment.
 * @param {Function} props.setShowCommentBoard - The function to delete the comment.
 * @return {JSX.Element} The rendered Comments component.
 */
export function Comments( {
	threads,
	onEditComment,
	onAddReply,
	onCommentDelete,
	onCommentResolve,
	showCommentBoard,
	setShowCommentBoard,
} ) {
	const [ actionState, setActionState ] = useState( false );
	const [ isConfirmDialogOpen, setIsConfirmDialogOpen ] = useState( false );

	const handleConfirmDelete = () => {
		onCommentDelete( actionState.id );
		setActionState( false );
		setIsConfirmDialogOpen( false );
	};

	const handleConfirmResolve = () => {
		onCommentResolve( actionState.id );
		setActionState( false );
		setIsConfirmDialogOpen( false );
	};

	const handleCancelDelete = () => {
		setActionState( false );
		setIsConfirmDialogOpen( false );
	};

	const blockCommentId = useSelect( ( select ) => {
		const clientID = select( blockEditorStore ).getSelectedBlockClientId();
		return (
			select( blockEditorStore ).getBlock( clientID )?.attributes
				?.blockCommentId ?? false
		);
	}, [] );

	const CommentBoard = ( { thread, parentThread } ) => {
		return (
			<>
				<CommentHeader
					thread={ thread }
					onResolve={ () => {
						setActionState( {
							action: 'resolve',
							id: parentThread?.id ?? thread.id,
						} );
						setIsConfirmDialogOpen( true );
					} }
					onEdit={ () =>
						setActionState( { action: 'edit', id: thread.id } )
					}
					onDelete={ () => {
						setActionState( { action: 'delete', id: thread.id } );
						setIsConfirmDialogOpen( true );
					} }
					onReply={
						! parentThread
							? () =>
									setActionState( {
										action: 'reply',
										id: thread.id,
									} )
							: undefined
					}
					status={ parentThread?.status ?? thread.status }
				/>
				<HStack
					alignment="left"
					spacing="3"
					justify="flex-start"
					className="editor-collab-sidebar-panel__user-comment"
				>
					<VStack
						spacing="3"
						className="editor-collab-sidebar-panel__comment-field"
					>
						{ 'edit' === actionState?.action &&
							thread.id === actionState?.id && (
								<CommentForm
									onSubmit={ ( value ) => {
										onEditComment( thread.id, value );
										setActionState( false );
									} }
									onCancel={ () => setActionState( false ) }
									thread={ thread }
									submitButtonText={ _x( 'Update', 'verb' ) }
								/>
							) }
						{ ( ! actionState ||
							'edit' !== actionState?.action ) && (
							<RawHTML>{ thread?.content?.raw }</RawHTML>
						) }
					</VStack>
				</HStack>
				{ 'resolve' === actionState?.action &&
					thread.id === actionState?.id && (
						<ConfirmDialog
							isOpen={ isConfirmDialogOpen }
							onConfirm={ handleConfirmResolve }
							onCancel={ handleCancelDelete }
							confirmButtonText="Yes"
							cancelButtonText="No"
						>
							{
								// translators: message displayed when confirming an action
								__(
									'Are you sure you want to mark this comment as resolved?'
								)
							}
						</ConfirmDialog>
					) }
				{ 'delete' === actionState?.action &&
					thread.id === actionState?.id && (
						<ConfirmDialog
							isOpen={ isConfirmDialogOpen }
							onConfirm={ handleConfirmDelete }
							onCancel={ handleCancelDelete }
							confirmButtonText="Yes"
							cancelButtonText="No"
						>
							{
								// translators: message displayed when confirming an action
								__(
									'Are you sure you want to delete this comment?'
								)
							}
						</ConfirmDialog>
					) }
			</>
		);
	};

	return (
		<>
			{
				// If there are no comments, show a message indicating no comments are available.
				( ! Array.isArray( threads ) || threads.length === 0 ) && (
					<VStack
						alignment="left"
						className="editor-collab-sidebar-panel__thread"
						justify="flex-start"
						spacing="3"
					>
						{
							// translators: message displayed when there are no comments available
							__( 'No comments available' )
						}
					</VStack>
				)
			}

			{ Array.isArray( threads ) &&
				threads.length > 0 &&
				threads.map( ( thread ) => (
					<VStack
						key={ thread.id }
						className={ clsx(
							'editor-collab-sidebar-panel__thread',
							{
								'editor-collab-sidebar-panel__active-thread':
									blockCommentId &&
									blockCommentId === thread.id,
							}
						) }
						id={ thread.id }
						spacing="3"
					>
						<CommentBoard thread={ thread } />
<<<<<<< HEAD
						{ ( ( showCommentBoard &&
							blockCommentId === thread.id ) ||
							( 'reply' === actionState?.action &&
								thread.id === actionState?.id ) ) && (
							<HStack
								alignment="left"
								spacing="3"
								justify="flex-start"
								className="editor-collab-sidebar-panel__user-comment"
							>
								<VStack
									spacing="3"
									className="editor-collab-sidebar-panel__comment-field"
								>
									<CommentForm
										onSubmit={ ( inputComment ) => {
											onAddReply(
												inputComment,
												thread.id
											);
											setActionState( false );
										} }
										onCancel={ () => {
											setActionState( false );
											setShowCommentBoard( false );
										} }
									/>
								</VStack>
							</HStack>
						) }
						{ 0 < thread?.reply?.length &&
							thread.reply.map( ( reply ) => (
								<VStack
									key={ reply.id }
									className="editor-collab-sidebar-panel__child-thread"
									id={ reply.id }
									spacing="2"
								>
									<CommentBoard
										thread={ reply }
										parentThread={ thread }
									/>
=======
						{ 0 < thread?.reply?.length &&
							thread.reply.map( ( reply ) => (
								<VStack
									key={ reply.id }
									className="editor-collab-sidebar-panel__child-thread"
									id={ reply.id }
									spacing="2"
								>
									<CommentBoard
										thread={ reply }
										parentThread={ thread }
									/>
								</VStack>
							) ) }
						{ 'reply' === actionState?.action &&
							thread.id === actionState?.id && (
								<VStack
									className="editor-collab-sidebar-panel__child-thread"
									spacing="2"
								>
									<HStack
										alignment="left"
										spacing="3"
										justify="flex-start"
									>
										<CommentAuthorInfo />
									</HStack>
									<VStack
										spacing="3"
										className="editor-collab-sidebar-panel__comment-field"
									>
										<CommentForm
											onSubmit={ ( inputComment ) => {
												onAddReply(
													inputComment,
													thread.id
												);
												setActionState( false );
											} }
											onCancel={ () =>
												setActionState( false )
											}
											submitButtonText={ _x(
												'Reply',
												'Add reply comment'
											) }
										/>
									</VStack>
>>>>>>> c7722262
								</VStack>
							) }
					</VStack>
				) ) }
		</>
	);
}

/**
 * Renders the header of a comment in the collaboration sidebar.
 *
 * @param {Object}   props           - The component props.
 * @param {Object}   props.thread    - The comment thread object.
 * @param {Function} props.onResolve - The function to resolve the comment.
 * @param {Function} props.onEdit    - The function to edit the comment.
 * @param {Function} props.onDelete  - The function to delete the comment.
 * @param {Function} props.onReply   - The function to reply to the comment.
 * @param {string}   props.status    - The status of the comment.
 * @return {JSX.Element} The rendered comment header.
 */
function CommentHeader( {
	thread,
	onResolve,
	onEdit,
	onDelete,
	onReply,
	status,
} ) {
	const actions = [
		{
			title: _x( 'Edit', 'Edit comment' ),
			onClick: onEdit,
		},
		{
			title: _x( 'Delete', 'Delete comment' ),
			onClick: onDelete,
		},
		{
			title: _x( 'Reply', 'Reply on a comment' ),
			onClick: onReply,
		},
	];

	const moreActions = actions.filter( ( item ) => item.onClick );

	return (
		<HStack alignment="left" spacing="3" justify="flex-start">
			<CommentAuthorInfo
				avatar={ thread?.author_avatar_urls?.[ 48 ] }
				name={ thread?.author_name }
				date={ thread?.date }
			/>
			<span className="editor-collab-sidebar-panel__comment-status">
				{ status !== 'approved' && (
					<HStack alignment="right" justify="flex-end" spacing="0">
						{ 0 === thread?.parent && onResolve && (
							<Button
								label={ _x(
									'Resolve',
									'Mark comment as resolved'
								) }
								__next40pxDefaultSize
								icon={ published }
								onClick={ onResolve }
								showTooltip
							/>
						) }
						<DropdownMenu
							icon={ moreVertical }
							label={ _x(
								'Select an action',
								'Select comment action'
							) }
							className="editor-collab-sidebar-panel__comment-dropdown-menu"
							controls={ moreActions }
						/>
					</HStack>
				) }
				{ status === 'approved' && (
					// translators: tooltip for resolved comment
					<Tooltip text={ __( 'Resolved' ) }>
						<Icon icon={ check } />
					</Tooltip>
				) }
			</span>
		</HStack>
	);
}<|MERGE_RESOLUTION|>--- conflicted
+++ resolved
@@ -208,17 +208,35 @@
 						spacing="3"
 					>
 						<CommentBoard thread={ thread } />
-<<<<<<< HEAD
+						{ 0 < thread?.reply?.length &&
+							thread.reply.map( ( reply ) => (
+								<VStack
+									key={ reply.id }
+									className="editor-collab-sidebar-panel__child-thread"
+									id={ reply.id }
+									spacing="2"
+								>
+									<CommentBoard
+										thread={ reply }
+										parentThread={ thread }
+									/>
+								</VStack>
+							) ) }
 						{ ( ( showCommentBoard &&
 							blockCommentId === thread.id ) ||
 							( 'reply' === actionState?.action &&
 								thread.id === actionState?.id ) ) && (
-							<HStack
-								alignment="left"
-								spacing="3"
-								justify="flex-start"
-								className="editor-collab-sidebar-panel__user-comment"
+							<VStack
+								className="editor-collab-sidebar-panel__child-thread"
+								spacing="2"
 							>
+								<HStack
+									alignment="left"
+									spacing="3"
+									justify="flex-start"
+								>
+									<CommentAuthorInfo />
+								</HStack>
 								<VStack
 									spacing="3"
 									className="editor-collab-sidebar-panel__comment-field"
@@ -235,74 +253,14 @@
 											setActionState( false );
 											setShowCommentBoard( false );
 										} }
+										submitButtonText={ _x(
+											'Reply',
+											'Add reply comment'
+										) }
 									/>
 								</VStack>
-							</HStack>
+							</VStack>
 						) }
-						{ 0 < thread?.reply?.length &&
-							thread.reply.map( ( reply ) => (
-								<VStack
-									key={ reply.id }
-									className="editor-collab-sidebar-panel__child-thread"
-									id={ reply.id }
-									spacing="2"
-								>
-									<CommentBoard
-										thread={ reply }
-										parentThread={ thread }
-									/>
-=======
-						{ 0 < thread?.reply?.length &&
-							thread.reply.map( ( reply ) => (
-								<VStack
-									key={ reply.id }
-									className="editor-collab-sidebar-panel__child-thread"
-									id={ reply.id }
-									spacing="2"
-								>
-									<CommentBoard
-										thread={ reply }
-										parentThread={ thread }
-									/>
-								</VStack>
-							) ) }
-						{ 'reply' === actionState?.action &&
-							thread.id === actionState?.id && (
-								<VStack
-									className="editor-collab-sidebar-panel__child-thread"
-									spacing="2"
-								>
-									<HStack
-										alignment="left"
-										spacing="3"
-										justify="flex-start"
-									>
-										<CommentAuthorInfo />
-									</HStack>
-									<VStack
-										spacing="3"
-										className="editor-collab-sidebar-panel__comment-field"
-									>
-										<CommentForm
-											onSubmit={ ( inputComment ) => {
-												onAddReply(
-													inputComment,
-													thread.id
-												);
-												setActionState( false );
-											} }
-											onCancel={ () =>
-												setActionState( false )
-											}
-											submitButtonText={ _x(
-												'Reply',
-												'Add reply comment'
-											) }
-										/>
-									</VStack>
->>>>>>> c7722262
-								</VStack>
-							) }
 					</VStack>
 				) ) }
 		</>
