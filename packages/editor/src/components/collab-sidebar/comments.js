/**
 * External dependencies
 */
import clsx from 'clsx';

/**
 * WordPress dependencies
 */
import { useState, RawHTML } from '@wordpress/element';
import {
	__experimentalHStack as HStack,
	__experimentalVStack as VStack,
	__experimentalConfirmDialog as ConfirmDialog,
	Button,
	DropdownMenu,
	Tooltip,
} from '@wordpress/components';
import { Icon, check, published, moreVertical } from '@wordpress/icons';
import { __, _x } from '@wordpress/i18n';
import { useSelect } from '@wordpress/data';
import { store as blockEditorStore } from '@wordpress/block-editor';

/**
 * Internal dependencies
 */
import CommentAuthorInfo from './comment-author-info';
import CommentForm from './comment-form';

/**
 * Renders the Comments component.
 *
 * @param {Object}   props                  - The component props.
 * @param {Array}    props.threads          - The array of comment threads.
 * @param {Function} props.onEditComment    - The function to handle comment editing.
 * @param {Function} props.onAddReply       - The function to add a reply to a comment.
 * @param {Function} props.onCommentDelete  - The function to delete a comment.
 * @param {Function} props.onCommentResolve - The function to mark a comment as resolved.
 * @return {JSX.Element} The rendered Comments component.
 */
export function Comments( {
	threads,
	onEditComment,
	onAddReply,
	onCommentDelete,
	onCommentResolve,
} ) {
	const [ actionState, setActionState ] = useState( false );
	const [ isConfirmDialogOpen, setIsConfirmDialogOpen ] = useState( false );

	const handleConfirmDelete = () => {
		onCommentDelete( actionState.id );
		setActionState( false );
		setIsConfirmDialogOpen( false );
	};

	const handleConfirmResolve = () => {
		onCommentResolve( actionState.id );
		setActionState( false );
		setIsConfirmDialogOpen( false );
	};

	const handleCancelDelete = () => {
		setActionState( false );
		setIsConfirmDialogOpen( false );
	};

	const blockCommentId = useSelect( ( select ) => {
		const clientID = select( blockEditorStore ).getSelectedBlockClientId();
		return (
			select( blockEditorStore ).getBlock( clientID )?.attributes
				?.blockCommentId ?? false
		);
	}, [] );

	const CommentBoard = ( { thread, parentThread } ) => {
		return (
			<>
				<CommentHeader
					thread={ thread }
					onResolve={ () => {
						setActionState( {
							action: 'resolve',
							id: parentThread?.id ?? thread.id,
						} );
						setIsConfirmDialogOpen( true );
					} }
					onEdit={ () =>
						setActionState( { action: 'edit', id: thread.id } )
					}
					onDelete={ () => {
						setActionState( { action: 'delete', id: thread.id } );
						setIsConfirmDialogOpen( true );
					} }
					status={ parentThread?.status ?? thread.status }
				/>
				<HStack
					alignment="left"
					spacing="3"
					justify="flex-start"
					className="editor-collab-sidebar-panel__user-comment"
				>
					<VStack
						spacing="3"
						className="editor-collab-sidebar-panel__comment-field"
					>
						{ 'edit' === actionState?.action &&
							thread.id === actionState?.id && (
								<CommentForm
									onSubmit={ ( value ) => {
										onEditComment( thread.id, value );
										setActionState( false );
									} }
									onCancel={ () => setActionState( false ) }
									thread={ thread }
									submitButtonText={ _x( 'Update', 'verb' ) }
								/>
							) }
						{ ( ! actionState ||
							'edit' !== actionState?.action ) && (
							<RawHTML>{ thread?.content?.raw }</RawHTML>
						) }
					</VStack>
				</HStack>
				{ 'resolve' === actionState?.action &&
					thread.id === actionState?.id && (
						<ConfirmDialog
							isOpen={ isConfirmDialogOpen }
							onConfirm={ handleConfirmResolve }
							onCancel={ handleCancelDelete }
							confirmButtonText="Yes"
							cancelButtonText="No"
						>
							{
								// translators: message displayed when confirming an action
								__(
									'Are you sure you want to mark this comment as resolved?'
								)
							}
						</ConfirmDialog>
					) }
				{ 'delete' === actionState?.action &&
					thread.id === actionState?.id && (
						<ConfirmDialog
							isOpen={ isConfirmDialogOpen }
							onConfirm={ handleConfirmDelete }
							onCancel={ handleCancelDelete }
							confirmButtonText="Yes"
							cancelButtonText="No"
						>
							{
								// translators: message displayed when confirming an action
								__(
									'Are you sure you want to delete this comment?'
								)
							}
						</ConfirmDialog>
					) }
			</>
		);
	};

	return (
		<>
			{
				// If there are no comments, show a message indicating no comments are available.
				( ! Array.isArray( threads ) || threads.length === 0 ) && (
					<VStack
						alignment="left"
						className="editor-collab-sidebar-panel__thread"
						justify="flex-start"
						spacing="3"
					>
						{
							// translators: message displayed when there are no comments available
							__( 'No comments available' )
						}
					</VStack>
				)
			}

			{ Array.isArray( threads ) &&
				threads.length > 0 &&
				threads.map( ( thread ) => (
					<VStack
						key={ thread.id }
						className={ clsx(
							'editor-collab-sidebar-panel__thread',
							{
								'editor-collab-sidebar-panel__active-thread':
									blockCommentId &&
									blockCommentId === thread.id,
							}
						) }
						id={ thread.id }
						spacing="3"
					>
						<CommentBoard thread={ thread } />
<<<<<<< HEAD
						{ 'edit' !== actionState?.action &&
							thread.id === blockCommentId && (
								<HStack
									alignment="left"
									spacing="3"
									justify="flex-start"
									className="editor-collab-sidebar-panel__user-comment"
=======
						{ 0 < thread?.reply?.length &&
							thread.reply.map( ( reply ) => (
								<VStack
									key={ reply.id }
									className="editor-collab-sidebar-panel__child-thread"
									id={ reply.id }
									spacing="2"
								>
									<CommentBoard
										thread={ reply }
										parentThread={ thread }
									/>
								</VStack>
							) ) }
						{ 'reply' === actionState?.action &&
							thread.id === actionState?.id && (
								<VStack
									className="editor-collab-sidebar-panel__child-thread"
									spacing="2"
>>>>>>> 89b47b41
								>
									<HStack
										alignment="left"
										spacing="3"
										justify="flex-start"
									>
										<CommentAuthorInfo />
									</HStack>
									<VStack
										spacing="3"
										className="editor-collab-sidebar-panel__comment-field"
									>
										<CommentForm
											onSubmit={ ( inputComment ) => {
												onAddReply(
													inputComment,
													thread.id
												);
											} }
<<<<<<< HEAD
=======
											onCancel={ () =>
												setActionState( false )
											}
											submitButtonText={ _x(
												'Reply',
												'Add reply comment'
											) }
>>>>>>> 89b47b41
										/>
									</VStack>
								</VStack>
							) }
					</VStack>
				) ) }
		</>
	);
}

/**
<<<<<<< HEAD
 * EditComment component.
 *
 * @param {Object}   props          - The component props.
 * @param {Function} props.onSubmit - The function to call when updating the comment.
 * @param {Function} props.onCancel - The function to call when canceling the comment update.
 * @param {Object}   props.thread   - The comment thread object.
 * @return {JSX.Element} The CommentForm component.
 */
function CommentForm( { onSubmit, onCancel, thread } ) {
	const [ inputComment, setInputComment ] = useState(
		thread?.content?.raw ?? ''
	);

	return (
		<>
			<TextareaControl
				__nextHasNoMarginBottom
				value={ inputComment ?? '' }
				onChange={ setInputComment }
			/>
			<VStack alignment="left" spacing="3" justify="flex-start">
				<HStack alignment="left" spacing="3" justify="flex-start">
					<Button
						__next40pxDefaultSize
						accessibleWhenDisabled
						variant="primary"
						onClick={ () => onSubmit( inputComment ) }
						disabled={
							0 === sanitizeCommentString( inputComment ).length
						}
					>
						{ thread
							? _x( 'Update', 'verb' )
							: _x( 'Reply', 'Add reply comment' ) }
					</Button>
					{ onCancel && (
						<Button __next40pxDefaultSize onClick={ onCancel }>
							{ _x( 'Cancel', 'Cancel comment edit' ) }
						</Button>
					) }
				</HStack>
			</VStack>
		</>
	);
}

/**
=======
>>>>>>> 89b47b41
 * Renders the header of a comment in the collaboration sidebar.
 *
 * @param {Object}   props           - The component props.
 * @param {Object}   props.thread    - The comment thread object.
 * @param {Function} props.onResolve - The function to resolve the comment.
 * @param {Function} props.onEdit    - The function to edit the comment.
 * @param {Function} props.onDelete  - The function to delete the comment.
 * @param {string}   props.status    - The status of the comment.
 * @return {JSX.Element} The rendered comment header.
 */
<<<<<<< HEAD
function CommentHeader( { thread, onResolve, onEdit, onDelete, status } ) {
	const dateSettings = getDateSettings();
	const [ dateTimeFormat = dateSettings.formats.time ] = useEntityProp(
		'root',
		'site',
		'time_format'
	);

=======
function CommentHeader( {
	thread,
	onResolve,
	onEdit,
	onDelete,
	onReply,
	status,
} ) {
>>>>>>> 89b47b41
	const actions = [
		{
			title: _x( 'Edit', 'Edit comment' ),
			onClick: onEdit,
		},
		{
			title: _x( 'Delete', 'Delete comment' ),
			onClick: onDelete,
		},
	];

	const moreActions = actions.filter( ( item ) => item.onClick );

	return (
		<HStack alignment="left" spacing="3" justify="flex-start">
			<CommentAuthorInfo
				avatar={ thread?.author_avatar_urls?.[ 48 ] }
				name={ thread?.author_name }
				date={ thread?.date }
			/>
			<span className="editor-collab-sidebar-panel__comment-status">
				{ status !== 'approved' && (
					<HStack alignment="right" justify="flex-end" spacing="0">
						{ 0 === thread?.parent && onResolve && (
							<Button
								label={ _x(
									'Resolve',
									'Mark comment as resolved'
								) }
								__next40pxDefaultSize
								icon={ published }
								onClick={ onResolve }
								showTooltip
							/>
						) }
						<DropdownMenu
							icon={ moreVertical }
							label={ _x(
								'Select an action',
								'Select comment action'
							) }
							className="editor-collab-sidebar-panel__comment-dropdown-menu"
							controls={ moreActions }
						/>
					</HStack>
				) }
				{ status === 'approved' && (
					// translators: tooltip for resolved comment
					<Tooltip text={ __( 'Resolved' ) }>
						<Icon icon={ check } />
					</Tooltip>
				) }
			</span>
		</HStack>
	);
}<|MERGE_RESOLUTION|>--- conflicted
+++ resolved
@@ -195,15 +195,6 @@
 						spacing="3"
 					>
 						<CommentBoard thread={ thread } />
-<<<<<<< HEAD
-						{ 'edit' !== actionState?.action &&
-							thread.id === blockCommentId && (
-								<HStack
-									alignment="left"
-									spacing="3"
-									justify="flex-start"
-									className="editor-collab-sidebar-panel__user-comment"
-=======
 						{ 0 < thread?.reply?.length &&
 							thread.reply.map( ( reply ) => (
 								<VStack
@@ -223,7 +214,6 @@
 								<VStack
 									className="editor-collab-sidebar-panel__child-thread"
 									spacing="2"
->>>>>>> 89b47b41
 								>
 									<HStack
 										alignment="left"
@@ -243,8 +233,6 @@
 													thread.id
 												);
 											} }
-<<<<<<< HEAD
-=======
 											onCancel={ () =>
 												setActionState( false )
 											}
@@ -252,7 +240,6 @@
 												'Reply',
 												'Add reply comment'
 											) }
->>>>>>> 89b47b41
 										/>
 									</VStack>
 								</VStack>
@@ -264,56 +251,6 @@
 }
 
 /**
-<<<<<<< HEAD
- * EditComment component.
- *
- * @param {Object}   props          - The component props.
- * @param {Function} props.onSubmit - The function to call when updating the comment.
- * @param {Function} props.onCancel - The function to call when canceling the comment update.
- * @param {Object}   props.thread   - The comment thread object.
- * @return {JSX.Element} The CommentForm component.
- */
-function CommentForm( { onSubmit, onCancel, thread } ) {
-	const [ inputComment, setInputComment ] = useState(
-		thread?.content?.raw ?? ''
-	);
-
-	return (
-		<>
-			<TextareaControl
-				__nextHasNoMarginBottom
-				value={ inputComment ?? '' }
-				onChange={ setInputComment }
-			/>
-			<VStack alignment="left" spacing="3" justify="flex-start">
-				<HStack alignment="left" spacing="3" justify="flex-start">
-					<Button
-						__next40pxDefaultSize
-						accessibleWhenDisabled
-						variant="primary"
-						onClick={ () => onSubmit( inputComment ) }
-						disabled={
-							0 === sanitizeCommentString( inputComment ).length
-						}
-					>
-						{ thread
-							? _x( 'Update', 'verb' )
-							: _x( 'Reply', 'Add reply comment' ) }
-					</Button>
-					{ onCancel && (
-						<Button __next40pxDefaultSize onClick={ onCancel }>
-							{ _x( 'Cancel', 'Cancel comment edit' ) }
-						</Button>
-					) }
-				</HStack>
-			</VStack>
-		</>
-	);
-}
-
-/**
-=======
->>>>>>> 89b47b41
  * Renders the header of a comment in the collaboration sidebar.
  *
  * @param {Object}   props           - The component props.
@@ -321,19 +258,10 @@
  * @param {Function} props.onResolve - The function to resolve the comment.
  * @param {Function} props.onEdit    - The function to edit the comment.
  * @param {Function} props.onDelete  - The function to delete the comment.
+ * @param {Function} props.onReply   - The function to reply to the comment.
  * @param {string}   props.status    - The status of the comment.
  * @return {JSX.Element} The rendered comment header.
  */
-<<<<<<< HEAD
-function CommentHeader( { thread, onResolve, onEdit, onDelete, status } ) {
-	const dateSettings = getDateSettings();
-	const [ dateTimeFormat = dateSettings.formats.time ] = useEntityProp(
-		'root',
-		'site',
-		'time_format'
-	);
-
-=======
 function CommentHeader( {
 	thread,
 	onResolve,
@@ -342,7 +270,6 @@
 	onReply,
 	status,
 } ) {
->>>>>>> 89b47b41
 	const actions = [
 		{
 			title: _x( 'Edit', 'Edit comment' ),
@@ -351,6 +278,10 @@
 		{
 			title: _x( 'Delete', 'Delete comment' ),
 			onClick: onDelete,
+		},
+		{
+			title: _x( 'Reply', 'Reply on a comment' ),
+			onClick: onReply,
 		},
 	];
 
