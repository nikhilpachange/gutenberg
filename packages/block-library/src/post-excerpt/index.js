--- conflicted
+++ resolved
@@ -19,11 +19,7 @@
 	icon,
 	transforms,
 	edit,
-<<<<<<< HEAD
 	deprecated,
 };
-=======
-};
 
-export const init = () => initBlock( { name, metadata, settings } );
->>>>>>> b0f945db
+export const init = () => initBlock( { name, metadata, settings } );