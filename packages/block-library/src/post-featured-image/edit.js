/**
 * External dependencies
 */
import classnames from 'classnames';

/**
 * WordPress dependencies
 */
import { useEntityProp, store as coreStore } from '@wordpress/core-data';
import { useSelect, useDispatch } from '@wordpress/data';
import {
	MenuItem,
	ToggleControl,
	PanelBody,
	Placeholder,
	Button,
	TextControl,
	ToolbarButton,
	ToolbarDropdownMenu,
} from '@wordpress/components';
import {
	InspectorControls,
	BlockControls,
	MediaPlaceholder,
	MediaReplaceFlow,
	useBlockProps,
	store as blockEditorStore,
	__experimentalGetElementClassName,
	__experimentalUseBorderProps as useBorderProps,
	RichText,
} from '@wordpress/block-editor';
import { __, sprintf } from '@wordpress/i18n';
import { createBlock, getDefaultBlockName } from '@wordpress/blocks';
import { upload, caption as captionIcon, pencil } from '@wordpress/icons';
import { store as noticesStore } from '@wordpress/notices';
import { useEffect, useState, useCallback } from '@wordpress/element';
import { usePrevious } from '@wordpress/compose';

/**
 * Internal dependencies
 */
import DimensionControls from './dimension-controls';
import Overlay from './overlay';

const ALLOWED_MEDIA_TYPES = [ 'image' ];

function getMediaSourceUrlBySizeSlug( media, slug ) {
	return (
		media?.media_details?.sizes?.[ slug ]?.source_url || media?.source_url
	);
}

export default function PostFeaturedImageEdit( {
	clientId,
	attributes,
	setAttributes,
	isSelected,
	insertBlocksAfter,
	context: { postId, postType: postTypeSlug, queryId },
} ) {
	const isDescendentOfQueryLoop = Number.isFinite( queryId );
	const {
		isLink,
		height,
		width,
		scale,
		sizeSlug,
		rel,
		linkTarget,
		caption,
		displayCaption,
	} = attributes;
	const [ featuredImage, setFeaturedImage ] = useEntityProp(
		'postType',
		postTypeSlug,
		'featured_media',
		postId
	);

	const prevCaption = usePrevious( caption );
	const [ showCaption, setShowCaption ] = useState( !! caption );
	// We need to show the caption when changes come from
	// history navigation(undo/redo).
	useEffect( () => {
		if ( caption && ! prevCaption ) {
			setShowCaption( true );
		}
	}, [ caption, prevCaption ] );

	// Focus the caption when we click to add one.
	const captionRef = useCallback(
		( node ) => {
			if ( node && ! caption ) {
				node.focus();
			}
		},
		[ caption ]
	);

	useEffect( () => {
		if ( ! isSelected && ! caption ) {
			setShowCaption( false );
		}
	}, [ isSelected, caption ] );

	const { media, postType } = useSelect(
		( select ) => {
			const { getMedia, getPostType } = select( coreStore );
			return {
				media:
					featuredImage &&
					getMedia( featuredImage, {
						context: 'view',
					} ),
				postType: postTypeSlug && getPostType( postTypeSlug ),
			};
		},
		[ featuredImage, postTypeSlug ]
	);
	const mediaUrl = getMediaSourceUrlBySizeSlug( media, sizeSlug );

	const mediaLibraryCaption = !! media?.caption?.rendered
		? media?.caption?.rendered
		: '';

	const captionControls = [
		{
			role: 'menuitemradio',
			title: __( 'Media Library caption' ),
			isActive: displayCaption === true,
			icon: captionIcon,
			label: !! displayCaption
				? __( 'Hide Media Library caption' )
				: __( 'Show Media library caption' ),
			onClick: () => {
				setAttributes( {
					displayCaption: !! displayCaption ? false : true,
					caption: undefined,
				} );
				if ( showCaption === true ) {
					setShowCaption( ! showCaption );
				}
			},
		},
		{
			role: 'menuitemradio',
			title: __( 'Custom caption' ),
			isActive: showCaption === true,
			icon: pencil,
			label: !! displayCaption
				? __( 'Remove caption' )
				: __( 'Add caption' ),
			onClick: () => {
				setAttributes( {
					displayCaption: false,
				} );
				setShowCaption( ! showCaption );
				if ( showCaption && caption ) {
					setAttributes( { caption: undefined } );
				}
			},
		},
	];

	const imageSizes = useSelect(
		( select ) => select( blockEditorStore ).getSettings().imageSizes,
		[]
	);
	const imageSizeOptions = imageSizes
		.filter( ( { slug } ) => {
			return media?.media_details?.sizes?.[ slug ]?.source_url;
		} )
		.map( ( { name, slug } ) => ( {
			value: slug,
			label: name,
		} ) );

	const blockProps = useBlockProps( {
		style: { width, height },
	} );
	const borderProps = useBorderProps( attributes );

	const placeholder = ( content ) => {
		return (
			<Placeholder
				className={ classnames(
					'block-editor-media-placeholder',
					borderProps.className
				) }
				withIllustration={ true }
				style={ borderProps.style }
			>
				{ content }
			</Placeholder>
		);
	};

	const onSelectImage = ( value ) => {
		if ( value?.id ) {
			setFeaturedImage( value.id );
		}
	};

	const { createErrorNotice } = useDispatch( noticesStore );
	const onUploadError = ( message ) => {
		createErrorNotice( message, { type: 'snackbar' } );
	};

	const controls = (
		<>
			<BlockControls group="block">
				{ mediaLibraryCaption && ! isDescendentOfQueryLoop && (
					<ToolbarDropdownMenu
						icon={ captionIcon }
						label={ __( 'Caption' ) }
						controls={ captionControls }
					/>
				) }
				{ ! mediaLibraryCaption && ! isDescendentOfQueryLoop && (
					<ToolbarButton
						onClick={ () => {
							setShowCaption( ! showCaption );
							if ( showCaption && caption ) {
								setAttributes( { caption: undefined } );
							}
						} }
						icon={ captionIcon }
						isPressed={ showCaption }
						label={
							showCaption
								? __( 'Remove caption' )
								: __( 'Add caption' )
						}
					/>
				) }
				{ mediaLibraryCaption && isDescendentOfQueryLoop && (
					<ToolbarButton
						onClick={ () => {
							setAttributes( {
								displayCaption: !! displayCaption
									? false
									: true,
								caption: undefined,
							} );
						} }
						icon={ captionIcon }
						isPressed={ displayCaption }
						label={
							!! displayCaption
								? __( 'Hide Media Library caption' )
								: __( 'Show Media Library caption' )
						}
					/>
				) }
			</BlockControls>
			<DimensionControls
				clientId={ clientId }
				attributes={ attributes }
				setAttributes={ setAttributes }
				imageSizeOptions={ imageSizeOptions }
			/>
			<InspectorControls>
				<PanelBody title={ __( 'Link settings' ) }>
					<ToggleControl
						label={
							postType?.labels.singular_name
								? sprintf(
										// translators: %s: Name of the post type e.g: "post".
										__( 'Link to %s' ),
										postType.labels.singular_name.toLowerCase()
								  )
								: __( 'Link to post' )
						}
						onChange={ () => setAttributes( { isLink: ! isLink } ) }
						checked={ isLink }
					/>
					{ isLink && (
						<>
							<ToggleControl
								label={ __( 'Open in new tab' ) }
								onChange={ ( value ) =>
									setAttributes( {
										linkTarget: value ? '_blank' : '_self',
									} )
								}
								checked={ linkTarget === '_blank' }
							/>
							<TextControl
								__nextHasNoMarginBottom
								label={ __( 'Link rel' ) }
								value={ rel }
								onChange={ ( newRel ) =>
									setAttributes( { rel: newRel } )
								}
							/>
						</>
					) }
				</PanelBody>
			</InspectorControls>
		</>
	);
	let image;

	/**
	 * A post featured image block placed in a query loop
	 * does not have image replacement or upload options.
	 */
	if ( ! featuredImage && isDescendentOfQueryLoop ) {
		return (
			<>
				{ controls }
				<div { ...blockProps }>
					{ placeholder() }
					<Overlay
						attributes={ attributes }
						setAttributes={ setAttributes }
						clientId={ clientId }
					/>
				</div>
			</>
		);
	}

	/**
	 * A post featured image placed in a block template, outside a query loop,
	 * does not have a postId and will always be a placeholder image.
	 * It does not have image replacement, upload, or link options.
	 */
	if ( ! featuredImage && ! postId ) {
		return (
			<>
<<<<<<< HEAD
				<BlockControls group="block">
					<ToolbarButton
						onClick={ () => {
							setAttributes( {
								displayCaption: !! displayCaption
									? false
									: true,
								caption: undefined,
							} );
						} }
						icon={ captionIcon }
						isPressed={ displayCaption }
						label={
							!! displayCaption
								? __( 'Hide Media Library caption' )
								: __( 'Show Media Library caption' )
						}
					/>
				</BlockControls>
				<figure { ...blockProps }>
=======
				<DimensionControls
					clientId={ clientId }
					attributes={ attributes }
					setAttributes={ setAttributes }
					imageSizeOptions={ imageSizeOptions }
				/>
				<div { ...blockProps }>
>>>>>>> 45e2f6dd
					{ placeholder() }
					<Overlay
						attributes={ attributes }
						setAttributes={ setAttributes }
						clientId={ clientId }
					/>
<<<<<<< HEAD
					{ displayCaption && (
						<figcaption
							className={ __experimentalGetElementClassName(
								'caption'
							) }
						>
							<p> { __( 'Placeholder caption' ) } </p>
						</figcaption>
					) }
				</figure>
=======
				</div>
>>>>>>> 45e2f6dd
			</>
		);
	}

	const label = __( 'Add a featured image' );
	const imageStyles = {
		...borderProps.style,
		height,
		objectFit: height && scale,
	};

	/**
	 * When the post featured image block is placed in a context where:
	 * - It has a postId (for example in a single post)
	 * - It is not inside a query loop
	 * - It has no image assigned yet
	 * Then display the placeholder with the image upload option.
	 */
	if ( ! featuredImage ) {
		image = (
			<MediaPlaceholder
				onSelect={ onSelectImage }
				accept="image/*"
				allowedTypes={ ALLOWED_MEDIA_TYPES }
				onError={ onUploadError }
				placeholder={ placeholder }
				mediaLibraryButton={ ( { open } ) => {
					return (
						<Button
							icon={ upload }
							variant="primary"
							label={ label }
							showTooltip
							tooltipPosition="top center"
							onClick={ () => {
								open();
							} }
						/>
					);
				} }
			/>
		);
	} else {
		// We have a Featured image so show a Placeholder if is loading.
		image = ! media ? (
			placeholder()
		) : (
			<img
				className={ borderProps.className }
				src={ mediaUrl }
				alt={
					media.alt_text
						? sprintf(
								// translators: %s: The image's alt text.
								__( 'Featured image: %s' ),
								media.alt_text
						  )
						: __( 'Featured image' )
				}
				style={ imageStyles }
			/>
		);
	}

	/**
	 * When the post featured image block:
	 * - Has an image assigned
	 * - Is not inside a query loop
	 * Then display the image and the image replacement option.
	 */
<<<<<<< HEAD

=======
>>>>>>> 45e2f6dd
	return (
		<>
			{ controls }
			{ !! media && ! isDescendentOfQueryLoop && (
				<BlockControls group="other">
					<MediaReplaceFlow
						mediaId={ featuredImage }
						mediaURL={ mediaUrl }
						allowedTypes={ ALLOWED_MEDIA_TYPES }
						accept="image/*"
						onSelect={ onSelectImage }
						onError={ onUploadError }
					>
						<MenuItem onClick={ () => setFeaturedImage( 0 ) }>
							{ __( 'Reset' ) }
						</MenuItem>
					</MediaReplaceFlow>
				</BlockControls>
			) }
			<figure { ...blockProps }>
				{ image }
				<Overlay
					attributes={ attributes }
					setAttributes={ setAttributes }
					clientId={ clientId }
				/>
				{ showCaption &&
					! displayCaption &&
					( ! RichText.isEmpty( caption ) || isSelected ) && (
						<RichText
							tagName="figcaption"
							className={ __experimentalGetElementClassName(
								'caption'
							) }
							aria-label={ __( 'Image caption text' ) }
							ref={ captionRef }
							placeholder={ __( 'Add caption' ) }
							value={ caption }
							onChange={ ( value ) =>
								setAttributes( { caption: value } )
							}
							inlineToolbar
							__unstableOnSplitAtEnd={ () =>
								insertBlocksAfter(
									createBlock( getDefaultBlockName() )
								)
							}
						/>
					) }
				{ displayCaption && (
					<figcaption
						className={ __experimentalGetElementClassName(
							'caption'
						) }
						dangerouslySetInnerHTML={ {
							__html: mediaLibraryCaption,
						} }
					/>
				) }
			</figure>
		</>
	);
}<|MERGE_RESOLUTION|>--- conflicted
+++ resolved
@@ -329,7 +329,6 @@
 	if ( ! featuredImage && ! postId ) {
 		return (
 			<>
-<<<<<<< HEAD
 				<BlockControls group="block">
 					<ToolbarButton
 						onClick={ () => {
@@ -349,23 +348,19 @@
 						}
 					/>
 				</BlockControls>
-				<figure { ...blockProps }>
-=======
-				<DimensionControls
+        <DimensionControls
 					clientId={ clientId }
 					attributes={ attributes }
 					setAttributes={ setAttributes }
 					imageSizeOptions={ imageSizeOptions }
 				/>
-				<div { ...blockProps }>
->>>>>>> 45e2f6dd
+				<figure { ...blockProps }>
 					{ placeholder() }
 					<Overlay
 						attributes={ attributes }
 						setAttributes={ setAttributes }
 						clientId={ clientId }
 					/>
-<<<<<<< HEAD
 					{ displayCaption && (
 						<figcaption
 							className={ __experimentalGetElementClassName(
@@ -376,9 +371,6 @@
 						</figcaption>
 					) }
 				</figure>
-=======
-				</div>
->>>>>>> 45e2f6dd
 			</>
 		);
 	}
@@ -449,10 +441,6 @@
 	 * - Is not inside a query loop
 	 * Then display the image and the image replacement option.
 	 */
-<<<<<<< HEAD
-
-=======
->>>>>>> 45e2f6dd
 	return (
 		<>
 			{ controls }
