/**
 * External dependencies
 */
import clsx from 'clsx';

/**
 * WordPress dependencies
 */
import { isBlobURL } from '@wordpress/blob';
import {
	createInterpolateElement,
	useEffect,
	useState,
} from '@wordpress/element';
import { __, isRTL } from '@wordpress/i18n';
import {
	MenuItem,
	PanelBody,
	RangeControl,
	ResizableBox,
	Spinner,
	ToggleControl,
	ToolbarButton,
	Placeholder,
	Button,
	DropZone,
	FlexItem,
	__experimentalItemGroup as ItemGroup,
	__experimentalHStack as HStack,
	__experimentalTruncate as Truncate,
} from '@wordpress/components';
import { useViewportMatch } from '@wordpress/compose';
import {
	BlockControls,
	InspectorControls,
	MediaPlaceholder,
	MediaUpload,
	MediaUploadCheck,
	MediaReplaceFlow,
	useBlockProps,
	store as blockEditorStore,
	__experimentalImageEditor as ImageEditor,
	__experimentalUseBorderProps as useBorderProps,
} from '@wordpress/block-editor';
import { useSelect, useDispatch } from '@wordpress/data';
import { store as coreStore } from '@wordpress/core-data';
import { crop, upload } from '@wordpress/icons';
import { store as noticesStore } from '@wordpress/notices';

/**
 * Internal dependencies
 */
import { MIN_SIZE } from '../image/constants';

const ALLOWED_MEDIA_TYPES = [ 'image' ];
const ACCEPT_MEDIA_STRING = 'image/*';

// If the logo is linked, wrap in an <a /> tag to trigger any inherited link element styles.
const ImageWrapper = ( { isLink, href, title, classes, children } ) => {
	if ( ! isLink ) {
		return children;
	}
	return (
		<a
			href={ href }
			className={ classes }
			title={ title }
			rel="home"
			onClick={ ( event ) => event.preventDefault() }
			aria-disabled
			style={ {
				// When the site logo block is linked,
				// it's wrapped with a disabled <a /> tag.
				// Restore cursor style so it doesn't appear 'clickable'
				// and remove pointer events. Safari needs the display property.
				pointerEvents: 'none',
				cursor: 'default',
				display: 'inline',
			} }
		>
			{ children }
		</a>
	);
};

const SiteLogo = ( {
	alt,
	attributes,
	isSelected,
	setAttributes,
	setLogo,
	logoUrl,
	siteUrl,
	logoId,
	iconId,
	setIcon,
	canUserEdit,
} ) => {
	const { align, width, height, isLink, linkTarget, shouldSyncIcon } =
		attributes;
	const isLargeViewport = useViewportMatch( 'medium' );
	const isWideAligned = [ 'wide', 'full' ].includes( align );
	const isResizable = ! isWideAligned && isLargeViewport;
	const [ { naturalWidth, naturalHeight }, setNaturalSize ] = useState( {} );
	const [ isEditingImage, setIsEditingImage ] = useState( false );
	const { toggleSelection } = useDispatch( blockEditorStore );
	const borderProps = useBorderProps( attributes );
	const classes = clsx( 'custom-logo-link' );

	const { imageEditing, maxWidth, title } = useSelect( ( select ) => {
		const settings = select( blockEditorStore ).getSettings();
		const siteEntities = select( coreStore ).getEntityRecord(
			'root',
			'__unstableBase'
		);
		return {
			title: siteEntities?.name,
			imageEditing: settings.imageEditing,
			maxWidth: settings.maxWidth,
		};
	}, [] );

	useEffect( () => {
		// Turn the `Use as site icon` toggle off if it is on but the logo and icon have
		// fallen out of sync. This can happen if the toggle is saved in the `on` position,
		// but changes are later made to the site icon in the Customizer.
		if ( shouldSyncIcon && logoId !== iconId ) {
			setAttributes( { shouldSyncIcon: false } );
		}
	}, [ iconId, logoId, setAttributes, shouldSyncIcon ] );

	useEffect( () => {
		if ( ! isSelected ) {
			setIsEditingImage( false );
		}
	}, [ isSelected ] );

	function onResizeStart() {
		toggleSelection( false );
	}

	function onResizeStop() {
		toggleSelection( true );
	}

	const img = (
		<>
			<img
				className={ clsx( 'custom-logo', borderProps.className ) }
				src={ logoUrl }
				alt={ alt }
				onLoad={ ( event ) => {
					setNaturalSize( {
						naturalWidth: event.target.naturalWidth,
						naturalHeight: event.target.naturalHeight,
					} );
				} }
				style={ borderProps.style }
			/>
			{ isBlobURL( logoUrl ) && <Spinner /> }
		</>
	);

	if ( ! isResizable || ! naturalWidth || ! naturalHeight ) {
		return (
			<div style={ { width, height } }>
				<ImageWrapper
					isLink={ isLink }
					href={ siteUrl }
					title={ title }
					classes={ classes }
				>
					{ img }
				</ImageWrapper>
			</div>
		);
	}

	// Set the default width to a responsible size.
	// Note that this width is also set in the attached frontend CSS file.
	const defaultWidth = 120;

	const currentWidth = width || defaultWidth;
	const ratio = naturalWidth / naturalHeight;
	const currentHeight = currentWidth / ratio;
	const minWidth =
		naturalWidth < naturalHeight ? MIN_SIZE : Math.ceil( MIN_SIZE * ratio );
	const minHeight =
		naturalHeight < naturalWidth ? MIN_SIZE : Math.ceil( MIN_SIZE / ratio );

	// With the current implementation of ResizableBox, an image needs an
	// explicit pixel value for the max-width. In absence of being able to
	// set the content-width, this max-width is currently dictated by the
	// vanilla editor style. The following variable adds a buffer to this
	// vanilla style, so 3rd party themes have some wiggleroom. This does,
	// in most cases, allow you to scale the image beyond the width of the
	// main column, though not infinitely.
	// @todo It would be good to revisit this once a content-width variable
	// becomes available.
	const maxWidthBuffer = maxWidth * 2.5;

	let showRightHandle = false;
	let showLeftHandle = false;

	/* eslint-disable no-lonely-if */
	// See https://github.com/WordPress/gutenberg/issues/7584.
	if ( align === 'center' ) {
		// When the image is centered, show both handles.
		showRightHandle = true;
		showLeftHandle = true;
	} else if ( isRTL() ) {
		// In RTL mode the image is on the right by default.
		// Show the right handle and hide the left handle only when it is
		// aligned left. Otherwise always show the left handle.
		if ( align === 'left' ) {
			showRightHandle = true;
		} else {
			showLeftHandle = true;
		}
	} else {
		// Show the left handle and hide the right handle only when the
		// image is aligned right. Otherwise always show the right handle.
		if ( align === 'right' ) {
			showLeftHandle = true;
		} else {
			showRightHandle = true;
		}
	}
	/* eslint-enable no-lonely-if */

	const canEditImage =
		logoId && naturalWidth && naturalHeight && imageEditing;

	const imgEdit =
		canEditImage && isEditingImage ? (
			<ImageWrapper
				isLink={ isLink }
				href={ siteUrl }
				title={ title }
				classes={ classes }
			>
				<ImageEditor
					id={ logoId }
					url={ logoUrl }
					width={ currentWidth }
					height={ currentHeight }
					naturalHeight={ naturalHeight }
					naturalWidth={ naturalWidth }
					onSaveImage={ ( imageAttributes ) => {
						setLogo( imageAttributes.id );
					} }
					onFinishEditing={ () => {
						setIsEditingImage( false );
					} }
					borderProps={ borderProps }
				/>
			</ImageWrapper>
		) : (
			<ResizableBox
				size={ {
					width: currentWidth,
					height: currentHeight,
				} }
				showHandle={ isSelected }
				minWidth={ minWidth }
				maxWidth={ maxWidthBuffer }
				minHeight={ minHeight }
				maxHeight={ maxWidthBuffer / ratio }
				lockAspectRatio
				enable={ {
					top: false,
					right: showRightHandle,
					bottom: true,
					left: showLeftHandle,
				} }
				onResizeStart={ onResizeStart }
				onResizeStop={ ( event, direction, elt, delta ) => {
					onResizeStop();
					setAttributes( {
						width: parseInt( currentWidth + delta.width, 10 ),
						height: parseInt( currentHeight + delta.height, 10 ),
					} );
				} }
			>
				<ImageWrapper
					isLink={ isLink }
					href={ siteUrl }
					title={ title }
					classes={ classes }
				>
					{ img }
				</ImageWrapper>
			</ResizableBox>
		);

	// Support the previous location for the Site Icon settings. To be removed
	// when the required WP core version for Gutenberg is >= 6.5.0.
	const shouldUseNewUrl = ! window?.__experimentalUseCustomizerSiteLogoUrl;

	const siteIconSettingsUrl = shouldUseNewUrl
		? siteUrl + '/wp-admin/options-general.php'
		: siteUrl + '/wp-admin/customize.php?autofocus[section]=title_tagline';

	const syncSiteIconHelpText = createInterpolateElement(
		__(
			'Site Icons are what you see in browser tabs, bookmark bars, and within the WordPress mobile apps. To use a custom icon that is different from your site logo, use the <a>Site Icon settings</a>.'
		),
		{
			a: (
				// eslint-disable-next-line jsx-a11y/anchor-has-content
				<a
					href={ siteIconSettingsUrl }
					target="_blank"
					rel="noopener noreferrer"
				/>
			),
		}
	);

	return (
		<>
			<InspectorControls>
				<PanelBody title={ __( 'Settings' ) }>
					<RangeControl
						__nextHasNoMarginBottom
						__next40pxDefaultSize
						label={ __( 'Image width' ) }
						onChange={ ( newWidth ) =>
							setAttributes( { width: newWidth } )
						}
						min={ minWidth }
						max={ maxWidthBuffer }
						initialPosition={ Math.min(
							defaultWidth,
							maxWidthBuffer
						) }
						value={ width || '' }
						disabled={ ! isResizable }
					/>
					<ToggleControl
						__nextHasNoMarginBottom
						label={ __( 'Link image to home' ) }
						onChange={ () => setAttributes( { isLink: ! isLink } ) }
						checked={ isLink }
					/>
					{ isLink && (
						<>
							<ToggleControl
								__nextHasNoMarginBottom
								label={ __( 'Open in new tab' ) }
								onChange={ ( value ) =>
									setAttributes( {
										linkTarget: value ? '_blank' : '_self',
									} )
								}
								checked={ linkTarget === '_blank' }
							/>
						</>
					) }
					{ canUserEdit && (
						<>
							<ToggleControl
								__nextHasNoMarginBottom
								label={ __( 'Use as Site Icon' ) }
								onChange={ ( value ) => {
									setAttributes( { shouldSyncIcon: value } );
									setIcon( value ? logoId : undefined );
								} }
								checked={ !! shouldSyncIcon }
								help={ syncSiteIconHelpText }
							/>
						</>
					) }
				</PanelBody>
			</InspectorControls>
			<BlockControls group="block">
				{ canEditImage && ! isEditingImage && (
					<ToolbarButton
						onClick={ () => setIsEditingImage( true ) }
						icon={ crop }
						label={ __( 'Crop' ) }
					/>
				) }
			</BlockControls>
			{ imgEdit }
		</>
	);
};

// This is a light wrapper around MediaReplaceFlow because the block has two
// different MediaReplaceFlows, one for the inspector and one for the toolbar.
function SiteLogoReplaceFlow( {
	mediaURL,
	onRemoveLogo,
	...mediaReplaceProps
} ) {
	return (
		<MediaReplaceFlow
			{ ...mediaReplaceProps }
			allowedTypes={ ALLOWED_MEDIA_TYPES }
			accept={ ACCEPT_MEDIA_STRING }
		>
			{ ( { onClose } ) =>
				mediaURL && (
					<MenuItem
						onClick={ () => {
							onRemoveLogo();
							onClose();
						} }
					>
						{ __( 'Reset' ) }
					</MenuItem>
				)
			}
		</MediaReplaceFlow>
	);
}

const InspectorLogoPreview = ( { mediaItemData = {}, itemGroupProps } ) => {
	const {
		alt_text: alt,
		source_url: logoUrl,
		slug: logoSlug,
		media_details: logoMediaDetails,
	} = mediaItemData;
	const logoLabel = logoMediaDetails?.sizes?.full?.file || logoSlug;
	return (
		<ItemGroup { ...itemGroupProps } as="span">
			<HStack justify="flex-start" as="span">
				<img src={ logoUrl } alt={ alt } />
				<FlexItem as="span">
					<Truncate
						numberOfLines={ 1 }
						className="block-library-site-logo__inspector-media-replace-title"
					>
						{ logoLabel }
					</Truncate>
				</FlexItem>
			</HStack>
		</ItemGroup>
	);
};

export default function LogoEdit( {
	attributes,
	className,
	setAttributes,
	isSelected,
} ) {
	const { width, shouldSyncIcon } = attributes;
<<<<<<< HEAD
	const borderProps = useBorderProps( attributes );
=======
>>>>>>> 245248e8
	const {
		siteLogoId,
		canUserEdit,
		url,
		siteIconId,
		mediaItemData,
		isRequestingMediaItem,
	} = useSelect( ( select ) => {
		const { canUser, getEntityRecord, getEditedEntityRecord } =
			select( coreStore );
		const _canUserEdit = canUser( 'update', {
			kind: 'root',
			name: 'site',
		} );
		const siteSettings = _canUserEdit
			? getEditedEntityRecord( 'root', 'site' )
			: undefined;
		const siteData = getEntityRecord( 'root', '__unstableBase' );
		const _siteLogoId = _canUserEdit
			? siteSettings?.site_logo
			: siteData?.site_logo;
		const _siteIconId = siteSettings?.site_icon;
		const mediaItem =
			_siteLogoId &&
			select( coreStore ).getMedia( _siteLogoId, {
				context: 'view',
			} );
		const _isRequestingMediaItem =
			_siteLogoId &&
			! select( coreStore ).hasFinishedResolution( 'getMedia', [
				_siteLogoId,
				{ context: 'view' },
			] );

		return {
			siteLogoId: _siteLogoId,
			canUserEdit: _canUserEdit,
			url: siteData?.home,
			mediaItemData: mediaItem,
			isRequestingMediaItem: _isRequestingMediaItem,
			siteIconId: _siteIconId,
		};
	}, [] );
	const { getSettings } = useSelect( blockEditorStore );
	const [ temporaryURL, setTemporaryURL ] = useState();

	const { editEntityRecord } = useDispatch( coreStore );

	const setLogo = ( newValue, shouldForceSync = false ) => {
		// `shouldForceSync` is used to force syncing when the attribute
		// may not have updated yet.
		if ( shouldSyncIcon || shouldForceSync ) {
			setIcon( newValue );
		}

		editEntityRecord( 'root', 'site', undefined, {
			site_logo: newValue,
		} );
	};

	const setIcon = ( newValue ) =>
		// The new value needs to be `null` to reset the Site Icon.
		editEntityRecord( 'root', 'site', undefined, {
			site_icon: newValue ?? null,
		} );

	const { alt_text: alt, source_url: logoUrl } = mediaItemData ?? {};

	const onInitialSelectLogo = ( media ) => {
		// Initialize the syncSiteIcon toggle. If we currently have no Site logo and no
		// site icon, automatically sync the logo to the icon.
		if ( shouldSyncIcon === undefined ) {
			const shouldForceSync = ! siteIconId;
			setAttributes( { shouldSyncIcon: shouldForceSync } );

			// Because we cannot rely on the `shouldSyncIcon` attribute to have updated by
			// the time `setLogo` is called, pass an argument to force the syncing.
			onSelectLogo( media, shouldForceSync );
			return;
		}

		onSelectLogo( media );
	};

	const onSelectLogo = ( media, shouldForceSync = false ) => {
		if ( ! media ) {
			return;
		}

		if ( ! media.id && media.url ) {
			// This is a temporary blob image.
			setTemporaryURL( media.url );
			setLogo( undefined );
			return;
		}

		setLogo( media.id, shouldForceSync );
	};

	const onRemoveLogo = () => {
		setLogo( null );
		setAttributes( { width: undefined } );
	};

	const { createErrorNotice } = useDispatch( noticesStore );
	const onUploadError = ( message ) => {
		createErrorNotice( message, { type: 'snackbar' } );
		setTemporaryURL();
	};

	const onFilesDrop = ( filesList ) => {
		getSettings().mediaUpload( {
			allowedTypes: ALLOWED_MEDIA_TYPES,
			filesList,
			onFileChange( [ image ] ) {
				if ( isBlobURL( image?.url ) ) {
					setTemporaryURL( image.url );
					return;
				}
				onInitialSelectLogo( image );
			},
			onError: onUploadError,
			onRemoveLogo,
		} );
	};

	const mediaReplaceFlowProps = {
		mediaURL: logoUrl,
		name: ! logoUrl ? __( 'Choose logo' ) : __( 'Replace' ),
		onSelect: onSelectLogo,
		onError: onUploadError,
		onRemoveLogo,
	};
	const controls = canUserEdit && (
		<BlockControls group="other">
			<SiteLogoReplaceFlow { ...mediaReplaceFlowProps } />
		</BlockControls>
	);

	let logoImage;
	const isLoading = siteLogoId === undefined || isRequestingMediaItem;
	if ( isLoading ) {
		logoImage = <Spinner />;
	}

	// Reset temporary url when logoUrl is available.
	useEffect( () => {
		if ( logoUrl && temporaryURL ) {
			setTemporaryURL();
		}
	}, [ logoUrl, temporaryURL ] );

	if ( !! logoUrl || !! temporaryURL ) {
		logoImage = (
			<>
				<SiteLogo
					alt={ alt }
					attributes={ attributes }
					className={ className }
					isSelected={ isSelected }
					setAttributes={ setAttributes }
					logoUrl={ temporaryURL || logoUrl }
					setLogo={ setLogo }
					logoId={ mediaItemData?.id || siteLogoId }
					siteUrl={ url }
					setIcon={ setIcon }
					iconId={ siteIconId }
					canUserEdit={ canUserEdit }
				/>
			</>
		);
	}
	const placeholder = ( content ) => {
		const placeholderClassName = clsx(
			'block-editor-media-placeholder',
			className
		);

		return (
			<Placeholder
				className={ placeholderClassName }
				preview={ logoImage }
				withIllustration
				style={
					( width,
					isSelected === false ? borderProps.style : undefined )
				}
			>
				{ content }
			</Placeholder>
		);
	};

	const classes = clsx( className, {
		'is-default-size': ! width,
		'is-transient': temporaryURL,
		'has-custom-border':
			!! borderProps.className ||
			( borderProps.style &&
				Object.keys( borderProps.style ).length > 0 ),
	} );

	const blockProps = useBlockProps( { className: classes } );

	const mediaInspectorPanel = ( canUserEdit || logoUrl ) && (
		<InspectorControls>
			<PanelBody title={ __( 'Media' ) }>
				<div className="block-library-site-logo__inspector-media-replace-container">
					{ ! canUserEdit && !! logoUrl && (
						<InspectorLogoPreview
							mediaItemData={ mediaItemData }
							itemGroupProps={ {
								isBordered: true,
								className:
									'block-library-site-logo__inspector-readonly-logo-preview',
							} }
						/>
					) }
					{ canUserEdit && !! logoUrl && (
						<SiteLogoReplaceFlow
							{ ...mediaReplaceFlowProps }
							name={
								<InspectorLogoPreview
									mediaItemData={ mediaItemData }
								/>
							}
							popoverProps={ {} }
						/>
					) }
					{ canUserEdit && ! logoUrl && (
						<MediaUploadCheck>
							<MediaUpload
								onSelect={ onInitialSelectLogo }
								allowedTypes={ ALLOWED_MEDIA_TYPES }
								render={ ( { open } ) => (
									<div className="block-library-site-logo__inspector-upload-container">
										<Button
											onClick={ open }
											variant="secondary"
										>
											{ isLoading ? (
												<Spinner />
											) : (
												__( 'Choose logo' )
											) }
										</Button>
										<DropZone onFilesDrop={ onFilesDrop } />
									</div>
								) }
							/>
						</MediaUploadCheck>
					) }
				</div>
			</PanelBody>
		</InspectorControls>
	);

	return (
		<div { ...blockProps }>
			{ controls }
			{ mediaInspectorPanel }
			{ ( !! logoUrl || !! temporaryURL ) && logoImage }
			{ ! temporaryURL && ! logoUrl && ! canUserEdit && (
				<Placeholder className="site-logo_placeholder">
					{ !! isLoading && (
						<span className="components-placeholder__preview">
							<Spinner />
						</span>
					) }
				</Placeholder>
			) }
			{ ! temporaryURL && ! logoUrl && canUserEdit && (
				<MediaPlaceholder
					onSelect={ onInitialSelectLogo }
					accept={ ACCEPT_MEDIA_STRING }
					allowedTypes={ ALLOWED_MEDIA_TYPES }
					onError={ onUploadError }
					placeholder={ placeholder }
					mediaLibraryButton={ ( { open } ) => {
						return (
							<Button
								icon={ upload }
								variant="primary"
								label={ __( 'Choose logo' ) }
								showTooltip
								tooltipPosition="bottom center"
								onClick={ () => {
									open();
								} }
							/>
						);
					} }
				/>
			) }
		</div>
	);
}<|MERGE_RESOLUTION|>--- conflicted
+++ resolved
@@ -448,10 +448,7 @@
 	isSelected,
 } ) {
 	const { width, shouldSyncIcon } = attributes;
-<<<<<<< HEAD
 	const borderProps = useBorderProps( attributes );
-=======
->>>>>>> 245248e8
 	const {
 		siteLogoId,
 		canUserEdit,
