/**
 * External dependencies
 */
import { get, includes, invoke, isUndefined, pickBy } from 'lodash';
import classnames from 'classnames';

/**
 * WordPress dependencies
 */
import { RawHTML } from '@wordpress/element';
import {
	BaseControl,
	PanelBody,
	Placeholder,
	QueryControls,
	RadioControl,
	RangeControl,
	Spinner,
	ToggleControl,
	ToolbarGroup,
} from '@wordpress/components';
import { __, sprintf } from '@wordpress/i18n';
import { dateI18n, format, __experimentalGetSettings } from '@wordpress/date';
import {
	InspectorControls,
	BlockAlignmentToolbar,
	BlockControls,
	__experimentalImageSizeControl as ImageSizeControl,
} from '@wordpress/block-editor';
import { useSelect } from '@wordpress/data';
import { pin, list, grid } from '@wordpress/icons';

/**
 * Internal dependencies
 */
import {
	MIN_EXCERPT_LENGTH,
	MAX_EXCERPT_LENGTH,
	MAX_POSTS_COLUMNS,
} from './constants';

/**
 * Module Constants
 */
const CATEGORIES_LIST_QUERY = {
	per_page: -1,
};
const USERS_LIST_QUERY = {
	per_page: -1,
};

const LatestPostsEdit = ( { attributes, setAttributes, className } ) => {
	const {
		displayFeaturedImage,
		displayPostContentRadio,
		displayPostContent,
		displayPostDate,
		displayAuthor,
		postLayout,
		columns,
		order,
		orderBy,
		categories,
		selectedAuthor,
		postsToShow,
		excerptLength,
		featuredImageAlign,
		featuredImageSizeSlug,
		featuredImageSizeWidth,
		featuredImageSizeHeight,
	} = attributes;

	const {
		defaultImageWidth,
		defaultImageHeight,
		imageSizeOptions,
		categoriesList,
		authorList,
		latestPosts,
	} = useSelect(
		( select ) => {
			const { getEntityRecords, getMedia } = select( 'core' );
			const { getSettings } = select( 'core/block-editor' );
			const { imageSizes, imageDimensions } = getSettings();
			const catIds =
				categories && categories.length > 0
					? categories.map( ( cat ) => cat.id )
					: [];
			const latestPostsQuery = pickBy(
				{
					categories: catIds,
					author: selectedAuthor,
					order,
					orderby: orderBy,
					per_page: postsToShow,
				},
				( value ) => ! isUndefined( value )
			);

			const posts = getEntityRecords(
				'postType',
				'post',
				latestPostsQuery
			);

			return {
				defaultImageWidth: get(
					imageDimensions,
					[ featuredImageSizeSlug, 'width' ],
					0
				),
				defaultImageHeight: get(
					imageDimensions,
					[ featuredImageSizeSlug, 'height' ],
					0
				),
				imageSizeOptions: imageSizes
					.filter( ( { slug } ) => slug !== 'full' )
					.map( ( { name, slug } ) => ( {
						value: slug,
						label: name,
					} ) ),
				latestPosts: ! Array.isArray( posts )
					? posts
					: posts.map( ( post ) => {
							if ( post.featured_media ) {
								const image = getMedia( post.featured_media );
								let url = get(
									image,
									[
										'media_details',
										'sizes',
										featuredImageSizeSlug,
										'source_url',
									],
									null
								);
								if ( ! url ) {
									url = get( image, 'source_url', null );
								}
								return { ...post, featuredImageSourceUrl: url };
							}
							return post;
					  } ),
				categoriesList:
					getEntityRecords(
						'taxonomy',
						'category',
						CATEGORIES_LIST_QUERY
					) || [],
				authorList:
					getEntityRecords( 'root', 'user', USERS_LIST_QUERY ) || [],
			};
		},
		[
			featuredImageSizeSlug,
			postsToShow,
			order,
			orderBy,
			categories,
			selectedAuthor,
		]
	);

	const categorySuggestions = categoriesList.reduce(
		( accumulator, category ) => ( {
			...accumulator,
			[ category.name ]: category,
		} ),
		{}
	);
	const selectCategories = ( tokens ) => {
		const hasNoSuggestion = tokens.some(
			( token ) =>
				typeof token === 'string' && ! categorySuggestions[ token ]
		);
		if ( hasNoSuggestion ) {
			return;
		}
		// Categories that are already will be objects, while new additions will be strings (the name).
		// allCategories nomalizes the array so that they are all objects.
		const allCategories = tokens.map( ( token ) => {
			return typeof token === 'string'
				? categorySuggestions[ token ]
				: token;
		} );
		// We do nothing if the category is not selected
		// from suggestions.
		if ( includes( allCategories, null ) ) {
			return false;
		}
		setAttributes( { categories: allCategories } );
	};

	const inspectorControls = (
		<InspectorControls>
			<PanelBody title={ __( 'Post content settings' ) }>
				<ToggleControl
					label={ __( 'Post content' ) }
					checked={ displayPostContent }
					onChange={ ( value ) =>
						setAttributes( { displayPostContent: value } )
					}
				/>
				{ displayPostContent && (
					<RadioControl
						label={ __( 'Show:' ) }
						selected={ displayPostContentRadio }
						options={ [
							{ label: __( 'Excerpt' ), value: 'excerpt' },
							{
								label: __( 'Full post' ),
								value: 'full_post',
							},
						] }
						onChange={ ( value ) =>
							setAttributes( {
								displayPostContentRadio: value,
							} )
						}
					/>
				) }
				{ displayPostContent &&
					displayPostContentRadio === 'excerpt' && (
						<RangeControl
							label={ __( 'Max number of words in excerpt' ) }
							value={ excerptLength }
							onChange={ ( value ) =>
								setAttributes( { excerptLength: value } )
							}
							min={ MIN_EXCERPT_LENGTH }
							max={ MAX_EXCERPT_LENGTH }
						/>
					) }
			</PanelBody>

			<PanelBody title={ __( 'Post meta settings' ) }>
				<ToggleControl
					label={ __( 'Display author name' ) }
					checked={ displayAuthor }
					onChange={ ( value ) =>
						setAttributes( { displayAuthor: value } )
					}
				/>
				<ToggleControl
					label={ __( 'Display post date' ) }
					checked={ displayPostDate }
					onChange={ ( value ) =>
						setAttributes( { displayPostDate: value } )
					}
				/>
			</PanelBody>

			<PanelBody title={ __( 'Featured image settings' ) }>
				<ToggleControl
					label={ __( 'Display featured image' ) }
					checked={ displayFeaturedImage }
					onChange={ ( value ) =>
						setAttributes( { displayFeaturedImage: value } )
					}
				/>
				{ displayFeaturedImage && (
					<>
						<ImageSizeControl
							onChange={ ( value ) => {
								const newAttrs = {};
								if ( value.hasOwnProperty( 'width' ) ) {
									newAttrs.featuredImageSizeWidth =
										value.width;
								}
								if ( value.hasOwnProperty( 'height' ) ) {
									newAttrs.featuredImageSizeHeight =
										value.height;
								}
								setAttributes( newAttrs );
							} }
							slug={ featuredImageSizeSlug }
							width={ featuredImageSizeWidth }
							height={ featuredImageSizeHeight }
							imageWidth={ defaultImageWidth }
							imageHeight={ defaultImageHeight }
							imageSizeOptions={ imageSizeOptions }
							onChangeImage={ ( value ) =>
								setAttributes( {
									featuredImageSizeSlug: value,
									featuredImageSizeWidth: undefined,
									featuredImageSizeHeight: undefined,
								} )
							}
						/>
						<BaseControl>
							<BaseControl.VisualLabel>
								{ __( 'Image alignment' ) }
							</BaseControl.VisualLabel>
							<BlockAlignmentToolbar
								value={ featuredImageAlign }
								onChange={ ( value ) =>
									setAttributes( {
										featuredImageAlign: value,
									} )
								}
								controls={ [ 'left', 'center', 'right' ] }
								isCollapsed={ false }
							/>
						</BaseControl>
					</>
				) }
			</PanelBody>

			<PanelBody title={ __( 'Sorting and filtering' ) }>
				<QueryControls
					{ ...{ order, orderBy } }
					numberOfItems={ postsToShow }
					onOrderChange={ ( value ) =>
						setAttributes( { order: value } )
					}
					onOrderByChange={ ( value ) =>
						setAttributes( { orderBy: value } )
					}
					onNumberOfItemsChange={ ( value ) =>
						setAttributes( { postsToShow: value } )
					}
					categorySuggestions={ categorySuggestions }
					onCategoryChange={ selectCategories }
					selectedCategories={ categories }
					onAuthorChange={ ( value ) =>
						setAttributes( {
							selectedAuthor:
								'' !== value ? Number( value ) : undefined,
						} )
					}
					authorList={ authorList }
					selectedAuthorId={ selectedAuthor }
				/>

				{ postLayout === 'grid' && (
					<RangeControl
						label={ __( 'Columns' ) }
						value={ columns }
						onChange={ ( value ) =>
							setAttributes( { columns: value } )
						}
						min={ 2 }
						max={
							! hasPosts
								? MAX_POSTS_COLUMNS
								: Math.min(
										MAX_POSTS_COLUMNS,
										latestPosts.length
								  )
						}
						required
					/>
				) }
			</PanelBody>
		</InspectorControls>
	);

	const hasPosts = Array.isArray( latestPosts ) && latestPosts.length;
	if ( ! hasPosts ) {
		return (
			<>
				{ inspectorControls }
				<Placeholder icon={ pin } label={ __( 'Latest Posts' ) }>
					{ ! Array.isArray( latestPosts ) ? (
						<Spinner />
					) : (
						__( 'No posts found.' )
					) }
				</Placeholder>
			</>
		);
	}

	// Removing posts from display should be instant.
	const displayPosts =
		latestPosts.length > postsToShow
			? latestPosts.slice( 0, postsToShow )
			: latestPosts;

	const layoutControls = [
		{
			icon: list,
			title: __( 'List view' ),
			onClick: () => setAttributes( { postLayout: 'list' } ),
			isActive: postLayout === 'list',
		},
		{
			icon: grid,
			title: __( 'Grid view' ),
			onClick: () => setAttributes( { postLayout: 'grid' } ),
			isActive: postLayout === 'grid',
		},
	];

	const dateFormat = __experimentalGetSettings().formats.date;

	return (
		<>
			{ inspectorControls }
			<BlockControls>
				<ToolbarGroup controls={ layoutControls } />
			</BlockControls>
			<ul
				className={ classnames( className, {
					'wp-block-latest-posts__list': true,
					'is-grid': postLayout === 'grid',
					'has-dates': displayPostDate,
					'has-author': displayAuthor,
					[ `columns-${ columns }` ]: postLayout === 'grid',
				} ) }
			>
				{ displayPosts.map( ( post, i ) => {
					const titleTrimmed = invoke( post, [
						'title',
						'rendered',
						'trim',
					] );
					let excerpt = post.excerpt.rendered;
					const currentAuthor = authorList.find(
						( author ) => author.id === post.author
					);

					const excerptElement = document.createElement( 'div' );
					excerptElement.innerHTML = excerpt;

					excerpt =
						excerptElement.textContent ||
						excerptElement.innerText ||
						'';

					const imageSourceUrl = post.featuredImageSourceUrl;

					const imageClasses = classnames( {
						'wp-block-latest-posts__featured-image': true,
						[ `align${ featuredImageAlign }` ]: !! featuredImageAlign,
					} );

					const needsReadMore =
						excerptLength < excerpt.trim().split( ' ' ).length &&
						post.excerpt.raw === '';

					const postExcerpt = needsReadMore ? (
						<>
							{ excerpt
								.trim()
								.split( ' ', excerptLength )
								.join( ' ' ) }
							{ /* translators: excerpt truncation character, default …  */ }
							{ __( ' … ' ) }
							<a
								href={ post.link }
								target="_blank"
								rel="noopener noreferrer"
							>
								{ __( 'Read more' ) }
							</a>
						</>
					) : (
						excerpt
					);

					return (
						<li key={ i }>
							{ displayFeaturedImage && (
								<div className={ imageClasses }>
									{ imageSourceUrl && (
										<img
											src={ imageSourceUrl }
											alt=""
											style={ {
												maxWidth: featuredImageSizeWidth,
												maxHeight: featuredImageSizeHeight,
											} }
										/>
									) }
								</div>
							) }
							<a
								href={ post.link }
								target="_blank"
								rel="noreferrer noopener"
							>
								{ titleTrimmed ? (
									<RawHTML>{ titleTrimmed }</RawHTML>
								) : (
									__( '(no title)' )
								) }
							</a>
							{ displayAuthor && (
								<div className="wp-block-latest-posts__post-author">
									{ sprintf(
										/* translators: byline. %s: current author. */
										__( 'by %s' ),
										currentAuthor.name
									) }
<<<<<<< HEAD
								</div>
							) }
							{ displayPostDate && post.date_gmt && (
								<time
									dateTime={ format( 'c', post.date_gmt ) }
									className="wp-block-latest-posts__post-date"
								>
									{ dateI18n( dateFormat, post.date_gmt ) }
								</time>
							) }
							{ displayPostContent &&
								displayPostContentRadio === 'excerpt' && (
									<div className="wp-block-latest-posts__post-excerpt">
										{ postExcerpt }
=======
								</a>
								{ displayAuthor && currentAuthor && (
									<div className="wp-block-latest-posts__post-author">
										{ sprintf(
											/* translators: byline. %s: current author. */
											__( 'by %s' ),
											currentAuthor.name
										) }
>>>>>>> 6874e51c
									</div>
								) }
							{ displayPostContent &&
								displayPostContentRadio === 'full_post' && (
									<div className="wp-block-latest-posts__post-full-content">
										<RawHTML key="html">
											{ post.content.raw.trim() }
										</RawHTML>
									</div>
								) }
						</li>
					);
				} ) }
			</ul>
		</>
	);
};

export default LatestPostsEdit;<|MERGE_RESOLUTION|>--- conflicted
+++ resolved
@@ -487,14 +487,13 @@
 									__( '(no title)' )
 								) }
 							</a>
-							{ displayAuthor && (
+							{ displayAuthor && currentAuthor && (
 								<div className="wp-block-latest-posts__post-author">
 									{ sprintf(
 										/* translators: byline. %s: current author. */
 										__( 'by %s' ),
 										currentAuthor.name
 									) }
-<<<<<<< HEAD
 								</div>
 							) }
 							{ displayPostDate && post.date_gmt && (
@@ -509,16 +508,6 @@
 								displayPostContentRadio === 'excerpt' && (
 									<div className="wp-block-latest-posts__post-excerpt">
 										{ postExcerpt }
-=======
-								</a>
-								{ displayAuthor && currentAuthor && (
-									<div className="wp-block-latest-posts__post-author">
-										{ sprintf(
-											/* translators: byline. %s: current author. */
-											__( 'by %s' ),
-											currentAuthor.name
-										) }
->>>>>>> 6874e51c
 									</div>
 								) }
 							{ displayPostContent &&
