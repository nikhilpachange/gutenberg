buildscript {
    ext {
        gradlePluginVersion = '3.0.1'
        kotlinVersion = '1.2.31'
        supportLibVersion = '27.1.1'
        tagSoupVersion = '1.2.1'
        glideVersion = '3.7.0'
        picassoVersion = '2.5.2'
        robolectricVersion = '3.5.1'
        jUnitVersion = '4.12'
        jSoupVersion = '1.10.3'
        wordpressUtilsVersion = '1.22'
        espressoVersion = '3.0.1'

<<<<<<< HEAD
        aztecVersion = '4d461f5a889a6b1c147e7abd2a64456966bbc3f6'
=======
        aztecVersion = 'b3bd20cdd793868f0cedb119d03231379dda585c'
>>>>>>> 53b675f7
    }

    repositories {
        jcenter()
        google()
    }

    dependencies {
        classpath 'com.android.tools.build:gradle:3.1.4'
        classpath 'com.github.dcendents:android-maven-gradle-plugin:2.1'
    }
}

apply plugin: 'com.android.library'
apply plugin: 'com.github.dcendents.android-maven'

// import the `readReactNativeVersion()` function
apply from: 'https://gist.githubusercontent.com/hypest/742448b9588b3a0aa580a5e80ae95bdf/raw/8eb62d40ee7a5104d2fcaeff21ce6f29bd93b054/readReactNativeVersion.gradle'

group='com.github.wordpress-mobile.gutenberg-mobile'

// fallback flag value for when lib is compiled individually (e.g. via jitpack)
project.ext.buildGutenbergFromSource = false

// The sample build uses multiple directories to
// keep boilerplate and common code separate from
// the main sample code.
List<String> dirs = [
        'main',     // main sample code; look here for the interesting stuff.
        'common',   // components that are reused by multiple samples
        'template'] // boilerplate code that is generated by the sample template process

android {
    compileSdkVersion 27

    buildToolsVersion "27.0.3"

    defaultConfig {
        minSdkVersion 16
        targetSdkVersion 26

        ndk {
            abiFilters "armeabi-v7a", "x86"
        }
    }

    compileOptions {
        sourceCompatibility JavaVersion.VERSION_1_7
        targetCompatibility JavaVersion.VERSION_1_7
    }

    sourceSets {
        main {
            dirs.each { dir ->
                java.srcDirs "src/${dir}/java"
                res.srcDirs "src/${dir}/res"
            }
        }

        androidTest.setRoot('tests')
        androidTest.java.srcDirs = ['tests/src']
    }

    lintOptions {
        disable 'GradleCompatible'
    }
}

repositories {
    jcenter()
    google()

    maven { url "https://jitpack.io" }

    if (!rootProject.ext.buildGutenbergFromSource) {
         // if not building from source (where the node_modules dir is used), use a remote RN maven repo
         def reactNativeRepo = 'https://dl.bintray.com/wordpress-mobile/react-native-mirror/'
         println "Will use the RN maven repo at ${reactNativeRepo}"
         maven { url reactNativeRepo }
     }
}

dependencies {
    api ("com.github.wordpress-mobile.WordPress-Aztec-Android:aztec:$aztecVersion")
    api ("com.github.wordpress-mobile.WordPress-Aztec-Android:wordpress-shortcodes:$aztecVersion")
    api ("com.github.wordpress-mobile.WordPress-Aztec-Android:wordpress-comments:$aztecVersion")
    api ("com.github.wordpress-mobile.WordPress-Aztec-Android:glide-loader:$aztecVersion")

    implementation "org.jetbrains.kotlin:kotlin-stdlib:$kotlinVersion"

    implementation "com.android.support:appcompat-v7:$supportLibVersion"
    implementation "org.wordpress:utils:$wordpressUtilsVersion"

    implementation "com.android.support:support-v4:$supportLibVersion"
    implementation "com.android.support:gridlayout-v7:$supportLibVersion"
    implementation "com.android.support:cardview-v7:$supportLibVersion"
    implementation "com.android.support:appcompat-v7:$supportLibVersion"
    implementation "com.android.support:recyclerview-v7:$supportLibVersion"

    if (rootProject.ext.buildGutenbergFromSource) {
        implementation "com.facebook.react:react-native:+" // From node_modules.
    } else {
        def rnVersion = readReactNativeVersion('../package.json', 'peerDependencies')
        implementation "com.facebook.react:react-native:${rnVersion}" // From Maven repo
    }
}<|MERGE_RESOLUTION|>--- conflicted
+++ resolved
@@ -12,11 +12,7 @@
         wordpressUtilsVersion = '1.22'
         espressoVersion = '3.0.1'
 
-<<<<<<< HEAD
-        aztecVersion = '4d461f5a889a6b1c147e7abd2a64456966bbc3f6'
-=======
         aztecVersion = 'b3bd20cdd793868f0cedb119d03231379dda585c'
->>>>>>> 53b675f7
     }
 
     repositories {
