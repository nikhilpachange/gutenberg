--- conflicted
+++ resolved
@@ -12,11 +12,7 @@
         wordpressUtilsVersion = '1.22'
         espressoVersion = '3.0.1'
 
-<<<<<<< HEAD
-        aztecVersion = '46a0bf4d44774d4ec36ccf73f5d69236a999cad5'
-=======
         aztecVersion = 'v1.3.39'
->>>>>>> 8942d36c
     }
 
     repositories {
