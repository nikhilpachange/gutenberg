--- conflicted
+++ resolved
@@ -69,7 +69,8 @@
                 return false;
             }
         });
-<<<<<<< HEAD
+        mInputMethodManager = (InputMethodManager)
+                Assertions.assertNotNull(getContext().getSystemService(Context.INPUT_METHOD_SERVICE));
         this.setOnSelectionChangedListener(new OnSelectionChangedListener() {
             @Override
             public void onSelectionChanged(int selStart, int selEnd) {
@@ -77,10 +78,6 @@
                 ReactAztecText.this.propagateSelectionChanges(selStart, selEnd);
             }
         });
-=======
-        mInputMethodManager = (InputMethodManager)
-                Assertions.assertNotNull(getContext().getSystemService(Context.INPUT_METHOD_SERVICE));
->>>>>>> e5daf972
     }
 
     @Override
