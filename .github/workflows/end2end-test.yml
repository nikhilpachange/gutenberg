name: End-to-End Tests

on:
    pull_request:
    push:
        branches:
            - trunk
            - 'release/**'
            - 'wp/**'

# Cancels all previous workflow runs for pull requests that have not completed.
concurrency:
    # The concurrency group contains the workflow name and the branch name for pull requests
    # or the commit hash for any other events.
    group: ${{ github.workflow }}-${{ github.event_name == 'pull_request' && github.head_ref || github.sha }}
    cancel-in-progress: true

jobs:
    build:
        name: Build for testing
        runs-on: ubuntu-latest
        if: ${{ github.repository == 'WordPress/gutenberg' || github.event_name == 'pull_request' }}

        steps:
            - uses: actions/checkout@5a4ac9002d0be2fb38bd78e4b4dbde5606d7042f # v2.3.4

            - name: Use desired version of NodeJS
              uses: actions/setup-node@38d90ce44d5275ad62cc48384b3d8a58c500bb5f # v2.2.2
              with:
                  node-version: ${{ matrix.node }}
                  cache: npm

            - name: Install NPM dependencies
              run: npm ci

            - name: Build project
              run: FORCE_REDUCED_MOTION=true npm run build

            - name: Zip project
              run: zip -r ${{ github.sha }}.zip . -x "node_modules" -x "vendor" -x ".git"

            - uses: actions/upload-artifact@v2
              with:
                name: ${{ github.sha }}-build
                path: ${{ github.sha }}.zip

    admin:
        name: Admin - ${{ matrix.part }}
        runs-on: ubuntu-latest
        if: ${{ github.repository == 'WordPress/gutenberg' || github.event_name == 'pull_request' }}
        needs: build
        strategy:
            fail-fast: false
            matrix:
<<<<<<< HEAD
                part: [1, 2, 3, 4, 5, 6, 7, 8, 9, 10]
                node: ['14']
=======
                part: [1, 2, 3, 4]
>>>>>>> 260bcb58

        steps:
            - uses: actions/download-artifact@v2
              with:
                  name: ${{ github.sha }}-build

            - run: unzip ${{ github.sha }}-build.zip

            - name: Use desired version of NodeJS
              uses: actions/setup-node@5b52f097d36d4b0b2f94ed6de710023fbb8b2236 # v3.1.0
              with:
                  node-version-file: '.nvmrc'
                  cache: npm

<<<<<<< HEAD
            - name: Install NPM dependencies
              run: npm ci
=======
            - name: Npm install and build
              run: |
                  npm ci
                  npm run build
>>>>>>> 260bcb58

            - name: Install WordPress
              run: |
                  npm run wp-env start

            - name: Running the tests
              run: |
                  $( npm bin )/wp-scripts test-e2e --config=./packages/e2e-tests/jest.config.js --listTests > ~/.jest-e2e-tests
                  $( npm bin )/wp-scripts test-e2e --config=./packages/e2e-tests/jest.config.js --cacheDirectory="$HOME/.jest-cache" --runTestsByPath $( awk 'NR % 10 == ${{ matrix.part }} - 1' < ~/.jest-e2e-tests )

            - name: Archive debug artifacts (screenshots, HTML snapshots)
              uses: actions/upload-artifact@e448a9b857ee2131e752b06002bf0e093c65e571 # v2.2.2
              if: always()
              with:
                  name: failures-artifacts
                  path: artifacts
                  if-no-files-found: ignore

            - name: Archive flaky tests report
              uses: actions/upload-artifact@e448a9b857ee2131e752b06002bf0e093c65e571 # v2.2.2
              if: always()
              with:
                  name: flaky-tests-report-${{ matrix.part }}
                  path: flaky-tests
                  if-no-files-found: ignore<|MERGE_RESOLUTION|>--- conflicted
+++ resolved
@@ -16,55 +16,17 @@
     cancel-in-progress: true
 
 jobs:
-    build:
-        name: Build for testing
-        runs-on: ubuntu-latest
-        if: ${{ github.repository == 'WordPress/gutenberg' || github.event_name == 'pull_request' }}
-
-        steps:
-            - uses: actions/checkout@5a4ac9002d0be2fb38bd78e4b4dbde5606d7042f # v2.3.4
-
-            - name: Use desired version of NodeJS
-              uses: actions/setup-node@38d90ce44d5275ad62cc48384b3d8a58c500bb5f # v2.2.2
-              with:
-                  node-version: ${{ matrix.node }}
-                  cache: npm
-
-            - name: Install NPM dependencies
-              run: npm ci
-
-            - name: Build project
-              run: FORCE_REDUCED_MOTION=true npm run build
-
-            - name: Zip project
-              run: zip -r ${{ github.sha }}.zip . -x "node_modules" -x "vendor" -x ".git"
-
-            - uses: actions/upload-artifact@v2
-              with:
-                name: ${{ github.sha }}-build
-                path: ${{ github.sha }}.zip
-
     admin:
         name: Admin - ${{ matrix.part }}
         runs-on: ubuntu-latest
         if: ${{ github.repository == 'WordPress/gutenberg' || github.event_name == 'pull_request' }}
-        needs: build
         strategy:
             fail-fast: false
             matrix:
-<<<<<<< HEAD
                 part: [1, 2, 3, 4, 5, 6, 7, 8, 9, 10]
-                node: ['14']
-=======
-                part: [1, 2, 3, 4]
->>>>>>> 260bcb58
 
         steps:
-            - uses: actions/download-artifact@v2
-              with:
-                  name: ${{ github.sha }}-build
-
-            - run: unzip ${{ github.sha }}-build.zip
+            - uses: actions/checkout@5a4ac9002d0be2fb38bd78e4b4dbde5606d7042f # v2.3.4
 
             - name: Use desired version of NodeJS
               uses: actions/setup-node@5b52f097d36d4b0b2f94ed6de710023fbb8b2236 # v3.1.0
@@ -72,15 +34,10 @@
                   node-version-file: '.nvmrc'
                   cache: npm
 
-<<<<<<< HEAD
-            - name: Install NPM dependencies
-              run: npm ci
-=======
             - name: Npm install and build
               run: |
                   npm ci
                   npm run build
->>>>>>> 260bcb58
 
             - name: Install WordPress
               run: |
