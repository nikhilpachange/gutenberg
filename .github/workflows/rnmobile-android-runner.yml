--- conflicted
+++ resolved
@@ -49,7 +49,6 @@
             - name: Gradle cache
               uses: gradle/actions/setup-gradle@cc4fc85e6b35bafd578d5ffbc76a5518407e1af0 # v4.2.1
 
-<<<<<<< HEAD
             - name: AVD cache
               uses: actions/cache@6849a6489940f00c2f30c0fb92c6274307ccb58a # v4.1.2
               id: avd-cache
@@ -73,30 +72,6 @@
                   arch: arm64
                   profile: Nexus 6
                   script: echo "Generated AVD snapshot for caching."
-=======
-            # AVD cache disabled as it caused emulator termination to hang indefinitely.
-            # https://github.com/ReactiveCircus/android-emulator-runner/issues/385
-            # - name: AVD cache
-            #   uses: actions/cache@6849a6489940f00c2f30c0fb92c6274307ccb58a # v4.1.2
-            #   id: avd-cache
-            #   with:
-            #       path: |
-            #           ~/.android/avd/*
-            #           ~/.android/adb*
-            #       key: avd-${{ matrix.api-level }}
-            #
-            # - name: Create AVD and generate snapshot for caching
-            #   if: steps.avd-cache.outputs.cache-hit != 'true'
-            #   uses: reactivecircus/android-emulator-runner@62dbb605bba737720e10b196cb4220d374026a6d # v2.33.0
-            #   with:
-            #       api-level: ${{ matrix.api-level }}
-            #       force-avd-creation: false
-            #       emulator-options: -no-window -gpu swiftshader_indirect -noaudio -no-boot-anim -camera-back none
-            #       disable-animations: false
-            #       arch: x86_64
-            #       profile: Nexus 6
-            #       script: echo "Generated AVD snapshot for caching."
->>>>>>> d57502ee
 
             - name: Run tests
               uses: reactivecircus/android-emulator-runner@62dbb605bba737720e10b196cb4220d374026a6d # v2.33.0
